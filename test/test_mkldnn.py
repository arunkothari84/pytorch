import copy
import itertools
import functools
import unittest

try:
    import torchvision
    HAS_TORCHVISION = True
except ImportError:
    HAS_TORCHVISION = False

skipIfNoTorchVision = unittest.skipIf(not HAS_TORCHVISION, "no torchvision")

import torch
import torch.nn.functional as F
import torch.jit
import torch.backends.mkldnn
from torch.utils import mkldnn as mkldnn_utils
from torch.testing._internal.common_utils import TestCase, \
    run_tests, TemporaryFileName, gradcheck, gradgradcheck, IS_WINDOWS

# batched grad doesn't support mkldnn
gradcheck = functools.partial(gradcheck, check_batched_grad=False)
gradgradcheck = functools.partial(gradgradcheck, check_batched_grad=False)


# For OneDNN bf16 path, OneDNN requires the cpu has intel avx512 with avx512bw,
# avx512vl, and avx512dq at least. So we will skip the test case if one processor
# is not meet the requirement.
def has_bf16_support():
    import subprocess
    try:
        cmd = "grep avx512bw /proc/cpuinfo | grep avx512vl | grep avx512dq"
        subprocess.check_output(cmd, shell=True)
        return True
    except subprocess.CalledProcessError:
        return False

types = [torch.float, torch.bfloat16]

# Comment the line below to find out the CI machines having MKL-DNN build disabled
@unittest.skipIf(not torch._C.has_mkldnn, "MKL-DNN build is disabled")
class TestMkldnn(TestCase):
    def test_conversion(self):
        for cpu_tensor in [torch.randn((1, 2, 3, 4),
                                       dtype=torch.float, device=torch.device('cpu')),
                           torch.randn((1, 2, 3, 4, 5),
                                       dtype=torch.float, device=torch.device('cpu'))[:, :, :, :, 1]]:
            cpu_tensor.requires_grad_()
            # float cpu tensor to mkldnn float tensor or bfloat tensor.
            for dtype1 in types:
                mkldnn_tensor = cpu_tensor.to_mkldnn(dtype1)
                self.assertEqual(mkldnn_tensor.dtype, dtype1)
                cpu_tensor_1 = mkldnn_tensor.to_dense()
                # not given dtype for to_dense, mkldnn tensor has same dtype with cpu tensor
                self.assertEqual(mkldnn_tensor.dtype, cpu_tensor_1.dtype)
                # mkldnn float/bfloat tensor to cpu float or bfloat tensor
                for dtype2 in types:
                    cpu_tensor_2 = mkldnn_tensor.to_dense(dtype2)
                    self.assertEqual(cpu_tensor_2.dtype, dtype2)
                    atol = 1e-5 if dtype1 == torch.float and dtype2 == torch.float else 1e-2
                    self.assertEqual(cpu_tensor, cpu_tensor_2.float(), atol=atol, rtol=0)

                self.assertEqual(mkldnn_tensor.device, torch.device('cpu'))
                self.assertEqual(mkldnn_tensor.size(), torch.Size([1, 2, 3, 4]))
                self.assertEqual(mkldnn_tensor.numel(), cpu_tensor.numel())
                if dtype1 == torch.float:
                    self.assertEqual(mkldnn_tensor.element_size(), cpu_tensor.element_size())
                else:
                    self.assertEqual(mkldnn_tensor.element_size(), cpu_tensor.element_size() / 2)
                self.assertRaisesRegex(RuntimeError,
                                       "Cannot access data pointer of Tensor that doesn't have storage",
                                       lambda: mkldnn_tensor.data_ptr() != 0)

            # bfloat cpu tensor to mkldnn float tensor or bfloat tensor.
            cpu_tensor_bf16 = cpu_tensor.bfloat16()
            for dtype1 in types:
                mkldnn_tensor = cpu_tensor_bf16.to_mkldnn(dtype1)
                self.assertEqual(mkldnn_tensor.dtype, dtype1)
                cpu_tensor_1 = mkldnn_tensor.to_dense()
                # not given dtype for to_dense, mkldnn tensor has same dtype with cpu tensor
                self.assertEqual(mkldnn_tensor.dtype, cpu_tensor_1.dtype)
                # mkldnn float/bfloat tensor to cpu float or bfloat tensor
                for dtype2 in types:
                    cpu_tensor_2 = mkldnn_tensor.to_dense(dtype2)
                    self.assertEqual(cpu_tensor_2.dtype, dtype2)
                    self.assertEqual(cpu_tensor_bf16, cpu_tensor_2.bfloat16(), atol=1e-5, rtol=0)

                self.assertEqual(mkldnn_tensor.device, torch.device('cpu'))
                self.assertEqual(mkldnn_tensor.size(), torch.Size([1, 2, 3, 4]))
                self.assertEqual(mkldnn_tensor.numel(), cpu_tensor.numel())
                if dtype1 == torch.bfloat16:
                    self.assertEqual(mkldnn_tensor.element_size(), cpu_tensor_bf16.element_size())
                else:
                    self.assertEqual(mkldnn_tensor.element_size(), cpu_tensor_bf16.element_size() * 2)
                self.assertRaisesRegex(RuntimeError,
                                       "Cannot access data pointer of Tensor that doesn't have storage",
                                       lambda: mkldnn_tensor.data_ptr() != 0)

    def test_unsupported(self):
        # unsupported types and unsupported types with gpu
        for dtype in [torch.double, torch.half, torch.uint8, torch.int8,
                      torch.short, torch.int, torch.long]:
            with self.assertRaises(RuntimeError) as context:
                torch.randn(1, 2, 3, 4, dtype=dtype, device=torch.device('cpu')).to_mkldnn()
            if torch.cuda.is_available():
                with self.assertRaises(RuntimeError) as context:
                    torch.randn(1, 2, 3, 4, dtype=dtype, device=torch.device('cuda')).to_mkldnn()
        # supported type with gpu
        if torch.cuda.is_available():
            with self.assertRaises(RuntimeError) as context:
                torch.randn(1, 2, 3, 4, dtype=torch.float, device=torch.device('cuda')).to_mkldnn()
        # some factory functions
        for creator in [torch.ones, torch.randn, torch.rand]:
            with self.assertRaises(RuntimeError) as context:
                creator(1, 2, 3, 4, dtype=torch.float, device=torch.device('cpu'), layout=torch._mkldnn)

    def test_autograd_to_mkldnn(self):
        # MKLDNN only supports float32
        root = torch.randn(4, 5, dtype=torch.float32, requires_grad=True)

        def func(root):
            return root.to_mkldnn().to_dense()

        # because MKLDNN only supports float32, we need to lessen the precision.
        # these numbers are just empirical results that seem to work.
        self.assertWarnsRegex(UserWarning,
                              'double precision floating point',
                              lambda: gradcheck(func, [root], atol=4e-2, rtol=1e-2))
        self.assertWarnsRegex(UserWarning,
                              'double precision floating point',
                              lambda: gradgradcheck(func, [root], atol=4e-2, rtol=1e-2))

    def test_autograd_from_mkldnn(self):
        # MKLDNN only supports float32
        root = torch.randn(4, 5, dtype=torch.float32).to_mkldnn().requires_grad_()

        def func(root):
            return root.to_dense()

        # because MKLDNN only supports float32, we need to lessen the precision.
        # these numbers are just empirical results that seem to work.
        self.assertWarnsRegex(UserWarning,
                              'double precision floating point',
                              lambda: gradcheck(func, [root], atol=4e-2, rtol=1e-2))

    def test_detach(self):
        root = torch.randn(4, 5, dtype=torch.float32).to_mkldnn().requires_grad_()

        detach = root.detach()
        self.assertEqual((4, 5), detach.size())
        self.assertFalse(detach.requires_grad)
        self.assertTrue(root.requires_grad)

        detach_ = root.detach_()
        self.assertEqual((4, 5), detach_.size())
        self.assertFalse(detach_.requires_grad)
        self.assertFalse(root.requires_grad)

    def test_repr(self):
        self.assertTrue("layout=torch._mkldnn" in str(torch.randn((1, 2, 3, 4),
                                                                  dtype=torch.float, device=torch.device('cpu')).to_mkldnn()))

    def _test_conv_base(self, dim):
        conv_module = {1: torch.nn.Conv1d, 2: torch.nn.Conv2d, 3: torch.nn.Conv3d}
        input_shapes = {1: (224,), 2: (224, 224), 3: (55, 55, 55)}
        options = itertools.product([True, False], [True, False], [1, 2], [1, 4])
        for train, bias, dilation, groups in options:
            N = torch.randint(3, 10, (1,)).item()
            M = torch.randint(1, 3, (1,)).item() * groups
            C = torch.randint(1, 3, (1,)).item() * groups
            x_shape = (N, C) + input_shapes[dim]
            x = torch.randn(x_shape, dtype=torch.float32)
            conv = conv_module[dim](in_channels=C,
                                    out_channels=M,
                                    kernel_size=3,
                                    stride=2,
                                    padding=1,
                                    dilation=dilation,
                                    bias=bias,
                                    groups=groups).float()
            x1 = x.clone()
            x2 = x.clone().to_mkldnn()
            if not train:
                mkldnn_conv = mkldnn_utils.to_mkldnn(copy.deepcopy(conv))
            elif train and dim != 1:
                # TODO: enable conv1d training.
                x1.requires_grad_()
                x2.requires_grad_()
                mkldnn_conv = copy.deepcopy(conv)
            with torch.backends.mkldnn.flags(enabled=False):
                y_aten = conv(x1)
                if train and dim != 1:
                    loss1 = y_aten.sum()
                    loss1.backward()
            if not train or (train and dim != 1):
                y_mkldnn = mkldnn_conv(x2).to_dense()
                self.assertEqual(y_aten, y_mkldnn)
            if not train:
                self._test_serialization(mkldnn_conv, (x.to_mkldnn(),))
                self._test_tracing(mkldnn_conv, (x.to_mkldnn(),))
            elif dim != 1:
                loss2 = y_mkldnn.sum()
                loss2.backward()
                self.assertTrue(x2.grad.is_mkldnn)
                self.assertEqual(x1.grad, x2.grad.to_dense())
                self.assertEqual(conv.weight.grad,
                                 mkldnn_conv.weight.grad,
                                 atol=1e-3,
                                 rtol=1e-3)
                if bias:
                    self.assertEqual(conv.bias.grad, mkldnn_conv.bias.grad)

    def test_conv1d(self):
        self._test_conv_base(dim=1)

    def test_conv2d(self):
        self._test_conv_base(dim=2)

    def test_conv3d(self):
        self._test_conv_base(dim=3)

    @unittest.skipIf(IS_WINDOWS, "Limit support for bf16 path")
    def _test_conv_bf16_base(self, dim):
        conv_module = {1: torch.nn.Conv1d, 2: torch.nn.Conv2d, 3: torch.nn.Conv3d}
        input_shapes = {1: (224,), 2: (224, 224), 3: (55, 55, 55)}
        options = itertools.product([True, False], [1, 2], [1, 4])
        for bias, dilation, groups in options:
            N = torch.randint(3, 10, (1,)).item()
            M = torch.randint(1, 3, (1,)).item() * groups
            C = torch.randint(1, 3, (1,)).item() * groups
            x_shape = (N, C) + input_shapes[dim]
            x = torch.randn(x_shape, dtype=torch.float32)

            conv = conv_module[dim](in_channels=C,
                                    out_channels=M,
                                    kernel_size=3,
                                    stride=2,
                                    padding=1,
                                    dilation=dilation,
                                    bias=bias,
                                    groups=groups).float()
            x_bf16 = x.bfloat16()
            if has_bf16_support():
                mkldnn_conv = mkldnn_utils.to_mkldnn(copy.deepcopy(conv))
                mkldnn_conv_bf16 = mkldnn_utils.to_mkldnn(copy.deepcopy(conv), torch.bfloat16)
                y = mkldnn_conv(x.to_mkldnn()).to_dense()
                y_bf16 = mkldnn_conv_bf16(x_bf16.to_mkldnn()).to_dense(torch.float32)
                self.assertEqual(y, y_bf16, atol=1e-1, rtol=1e-3)
            else:
                msg = r"bf16 path needs the cpu support avx512bw, avx512vl and avx512dq"
                with self.assertRaisesRegex(RuntimeError, msg):
                    mkldnn_conv_bf16 = mkldnn_utils.to_mkldnn(copy.deepcopy(conv), torch.bfloat16)
                    y_bf16 = mkldnn_conv_bf16(x_bf16.to_mkldnn()).to_dense(torch.float32)

    def test_conv1d_bf16(self):
        self._test_conv_bf16_base(dim=1)

    def test_conv2d_bf16(self):
        self._test_conv_bf16_base(dim=2)

    def test_conv3d_bf16(self):
        self._test_conv_bf16_base(dim=3)

    def test_conv2d_legacy_jit_model(self):
        """
        MKLDNN integration used to serialize models with 5d weight for grouped
        convolutions, we'd like to preserve this behavior
        """
        g = 4
        conv2d = torch.nn.Conv2d(16, 16, 3, groups=g)
        conv2d_mkldnn = torch.utils.mkldnn.to_mkldnn(conv2d)

        # contrive legacy conv2d module with a 5-d weight
        o, i, h, w = conv2d.weight.shape
        weight_5d = conv2d.weight.reshape((g, o // g, i, h, w))
        conv2d_mkldnn.weight = weight_5d.to_mkldnn()

        x = torch.randn(1, 16, 8, 8)

        with TemporaryFileName() as fname:
            torch.jit.save(conv2d_mkldnn, fname)
            conv2d_loaded = torch.jit.load(fname)

            self.assertEqual(conv2d_mkldnn.weight.ndimension(), 5)
            self.assertEqual(conv2d_loaded.weight.ndimension(), 4)
            self.assertEqual(
                conv2d(x),
                conv2d_loaded(x.to_mkldnn()).to_dense())

<<<<<<< HEAD
    def test_conv3d(self):
        for groups in [1, 4]:
            N = torch.randint(3, 10, (1,)).item()
            C = torch.randint(1, 3, (1,)).item() * groups
            M = torch.randint(1, 3, (1,)).item() * groups
            x = torch.randn(N, C, 55, 55, 55, dtype=torch.float32)
            for bias in [True, False]:
                conv3d = torch.nn.Conv3d(in_channels=C,
                                         out_channels=M,
                                         kernel_size=3,
                                         stride=2,
                                         padding=1,
                                         bias=bias,
                                         groups=groups).float()
                mkldnn_conv3d = mkldnn_utils.to_mkldnn(copy.deepcopy(conv3d))
                with torch.backends.mkldnn.flags(enabled=False):
                    y_aten = conv3d(x)
                y_mkldnn = mkldnn_conv3d(x.to_mkldnn()).to_dense()
                self.assertEqual(y_aten, y_mkldnn)

                self._test_serialization(mkldnn_conv3d, (x.to_mkldnn(),))
                self._test_tracing(mkldnn_conv3d, (x.to_mkldnn(),))

    def _assert_compare_grad_gradgrad(self, inputs1, expect, inputs2, actual):
        # Forward
        self.assertEqual(expect, actual)

        # Backward
        grad_out = torch.rand_like(expect)
        g1 = torch.autograd.grad(expect, inputs1, grad_out, create_graph=True)
        g2 = torch.autograd.grad(actual, inputs2, grad_out, create_graph=True)
        for gx, gx2 in zip(g1, g2):
            self.assertEqual(gx, gx2)

        # Double backward
        for gx in itertools.chain(g1, g2):
            gx.requires_grad_().retain_grad()

        sum(gx.sum() for gx in g1).backward()
        sum(gx.sum() for gx in g2).backward()

        for x, x2 in zip(inputs1, inputs2):
            self.assertEqual(x.grad, x2.grad)

        for gx, gx2 in zip(g1, g2):
            self.assertEqual(gx.grad, gx2.grad)

    def test_conv1d_same_padding(self):
        x = torch.rand(1, 1, 12)
        y = torch.rand(1, 1, 4)
        x, y = x.requires_grad_(), y.requires_grad_()
        x2, y2 = x.clone().detach_().requires_grad_(), y.clone().detach_().requires_grad_()

        # Asymmetric padding
        expect = F.conv1d(x, y, padding=2)[..., 1:]
        actual = F.conv1d(x2.to_mkldnn(), y2.to_mkldnn(), padding='same').to_dense()
        self._assert_compare_grad_gradgrad((x, y), expect, (x2, y2), actual)
        x.grad, y.grad, x2.grad, y2.grad = None, None, None, None

        # Symmetric padding
        expect = F.conv1d(x, y[..., :3], padding=1)
        actual = F.conv1d(x2.to_mkldnn(), y2[..., :3].to_mkldnn(), padding='same').to_dense()
        self._assert_compare_grad_gradgrad((x, y), expect, (x2, y2), actual)

    def test_conv2d_same_padding(self):
        x = torch.rand(1, 1, 4, 12)
        y = torch.rand(1, 1, 4, 6)
        x, y = x.requires_grad_(), y.requires_grad_()
        x2, y2 = x.clone().detach_().requires_grad_(), y.clone().detach_().requires_grad_()

        # Asymmetric padding
        expect = F.conv2d(x, y, padding=[2, 3])[..., 1:, 1:]
        actual = F.conv2d(x2.to_mkldnn(), y2.to_mkldnn(), padding='same').to_dense()
        self._assert_compare_grad_gradgrad((x, y), expect, (x2, y2), actual)
        x.grad, y.grad, x2.grad, y2.grad = None, None, None, None

        # Symmetric padding
        expect = F.conv2d(x, y[..., :3, :5], padding=[1, 2])
        actual = F.conv2d(x2.to_mkldnn(), y2[..., :3, :5].to_mkldnn(), padding='same').to_dense()
        self._assert_compare_grad_gradgrad((x, y), expect, (x2, y2), actual)

    def test_conv3d_same_padding(self):
        x = torch.rand(1, 1, 4, 4, 12)
        y = torch.rand(1, 1, 2, 4, 6)
        x, y = x.requires_grad_(), y.requires_grad_()
        x2, y2 = x.clone().detach_().requires_grad_(), y.clone().detach_().requires_grad_()

        # Asymmetric padding
        expect = F.conv3d(x, y, padding=[1, 2, 3])[..., 1:, 1:, 1:]
        actual = F.conv3d(x2.to_mkldnn(), y2.to_mkldnn(), padding='same').to_dense()
        self._assert_compare_grad_gradgrad((x, y), expect, (x2, y2), actual)
        x.grad, y.grad, x2.grad, y2.grad = None, None, None, None

        # Symmetric padding
        expect = F.conv3d(x, y[..., :1, :3, :5], padding=[0, 1, 2])
        actual = F.conv3d(x2.to_mkldnn(), y2[..., :1, :3, :5].to_mkldnn(), padding='same').to_dense()
        self._assert_compare_grad_gradgrad((x, y), expect, (x2, y2), actual)

=======
>>>>>>> 8259e9ab
    def test_relu(self):
        x = torch.randn((4, 5), dtype=torch.float32) * 10
        self.assertEqual(torch.relu(x), torch.relu(x.to_mkldnn()).to_dense())

    def test_relu_(self):
        x1 = torch.randn((4, 5), dtype=torch.float32) * 10
        x2 = x1.clone().to_mkldnn()
        self.assertEqual(torch.relu_(x1), torch.relu_(x2).to_dense())

    @unittest.skipIf(IS_WINDOWS, "Limit support for bf16 path")
    def _test_relu_bf16_base(self, name):
        x = torch.randn((4, 5), dtype=torch.float32) * 10
        x_bf16 = x.bfloat16()
        fn = getattr(torch, name)
        if has_bf16_support():
            y = fn(x.to_mkldnn()).to_dense()
            y_bf16 = fn(x_bf16.to_mkldnn()).to_dense(torch.float32)
            self.assertEqual(y, y_bf16, atol=1e-1, rtol=1e-3)
        else:
            msg = r"bf16 path needs the cpu support avx512bw, avx512vl and avx512dq"
            self.assertRaisesRegex(RuntimeError,
                                   msg,
                                   lambda: fn(x_bf16.to_mkldnn()))

    def test_relu_bf16(self):
        self._test_relu_bf16_base("relu")

    def test_relu_inplace_bf16(self):
        self._test_relu_bf16_base("relu_")

    def _test_max_pool_base(self, dim, input):
        pool_module = {2: torch.nn.MaxPool2d, 3: torch.nn.MaxPool3d}
        for stride in [1, 2, 3]:
            for ceil_mode in [False, True]:
                max_pool = pool_module[dim](
                    kernel_size=3 if not ceil_mode else 7,
                    stride=stride,
                    padding=1,
                    ceil_mode=ceil_mode)

                self.assertEqual(
                    max_pool(input),
                    max_pool(input.to_mkldnn()).to_dense())

    def test_max_pool2d(self):
        N = torch.randint(3, 10, (1,)).item()
        C = torch.randint(3, 10, (1,)).item()
        for H, W in [(64, 64), (35, 39), (16, 19), [7, 8]]:
            x = torch.randn(N, C, H, W, dtype=torch.float32) * 10
            self._test_max_pool_base(dim=2, input=x)

    def test_max_pool3d(self):
        N = torch.randint(3, 10, (1,)).item()
        C = torch.randint(3, 10, (1,)).item()
        for D, H, W in [(64, 64, 64), (35, 39, 35), (16, 19, 20), [7, 8, 9]]:
            x = torch.randn(N, C, D, H, W, dtype=torch.float32) * 10
            self._test_max_pool_base(dim=3, input=x)


    @unittest.skipIf(IS_WINDOWS, "Limit support for bf16 path")
    def _test_max_pool_bf16_base(self, dim, input):
        pool_module = {2: torch.nn.MaxPool2d, 3: torch.nn.MaxPool3d}
        x_bf16 = input.bfloat16()
        for stride in [1, 2, 3]:
            for ceil_mode in [False, True]:
                max_pool = pool_module[dim](
                    kernel_size=3 if not ceil_mode else 7,
                    stride=stride,
                    padding=1,
                    ceil_mode=ceil_mode)

                if has_bf16_support():
                    y = max_pool(input.to_mkldnn()).to_dense()
                    y_bf16 = max_pool(x_bf16.to_mkldnn()).to_dense(torch.float32)
                    self.assertEqual(y, y_bf16, atol=0.1, rtol=1e-3)
                else:
                    msg = "mkldnn_max_pool%dd: bf16 path needs the cpu support avx512bw, avx512vl and avx512dq" % dim
                    self.assertRaisesRegex(RuntimeError,
                                           msg,
                                           lambda: max_pool(x_bf16.to_mkldnn()))

    def test_max_pool2d_bf16(self):
        N = torch.randint(3, 10, (1,)).item()
        C = torch.randint(3, 10, (1,)).item()
        for H, W in [(64, 64), (35, 39), (16, 19), [7, 8]]:
            x = torch.randn(N, C, H, W, dtype=torch.float32) * 10
            self._test_max_pool_bf16_base(dim=2, input=x)

    def test_max_pool3d_bf16(self):
        N = torch.randint(3, 10, (1,)).item()
        C = torch.randint(3, 10, (1,)).item()
        for D, H, W in [(64, 64, 64), (35, 39, 35), (16, 19, 20), [7, 8, 9]]:
            x = torch.randn(N, C, D, H, W, dtype=torch.float32) * 10
            self._test_max_pool_bf16_base(dim=3, input=x)

    def test_max_pool2d_stride_none(self):
        N = torch.randint(3, 10, (1,)).item()
        C = torch.randint(3, 10, (1,)).item()

        for H, W in [(64, 64), (35, 39), (16, 19), [7, 8]]:
            x = torch.randn(N, C, H, W, dtype=torch.float32) * 10
            for ceil_mode in [False, True]:
                y1 = F.max_pool2d(
                    x,
                    kernel_size=3 if not ceil_mode else 7,
                    stride=None,
                    padding=1,
                    ceil_mode=ceil_mode)

                y2 = F.max_pool2d(
                    x.to_mkldnn(),
                    kernel_size=3 if not ceil_mode else 7,
                    stride=None,
                    padding=1,
                    ceil_mode=ceil_mode)

                self.assertEqual(y1, y2.to_dense())

    def test_max_pool_unsupported(self):
        # OneDNN not support dilation max_pooling, will be avilabled in v2.0.
        N = torch.randint(3, 10, (1,)).item()
        C = torch.randint(3, 10, (1,)).item()

        # 2d dilation case
        x = torch.randn(N, C, 7, 7, dtype=torch.float32).to_mkldnn()
        max_pool2d = torch.nn.MaxPool2d(
            kernel_size=3,
            stride=3,
            padding=1,
            dilation=2)
        self.assertRaisesRegex(RuntimeError,
                               'mkldnn_max_pool2d does not support dilation case',
                               lambda: max_pool2d(x))

        # 3d dilation case
        x = torch.randn(N, C, 7, 7, 7, dtype=torch.float32).to_mkldnn()
        max_pool3d = torch.nn.MaxPool3d(
            kernel_size=3,
            stride=3,
            padding=1,
            dilation=2)
        self.assertRaisesRegex(RuntimeError,
                               'mkldnn_max_pool3d does not support dilation case',
                               lambda: max_pool3d(x))

    def _test_avg_pool_base(self, dim, input):
        avg_module = {2: torch.nn.AvgPool2d, 3: torch.nn.AvgPool3d}
        for count_include_pad in [True, False]:
            avg_pool = avg_module[dim](
                kernel_size=3,
                stride=2,
                padding=1,
                count_include_pad=count_include_pad)

            self.assertEqual(
                avg_pool(input),
                avg_pool(input.to_mkldnn()).to_dense())

    def test_avg_pool2d(self):
        N = torch.randint(3, 10, (1,)).item()
        C = torch.randint(3, 10, (1,)).item()
        x = torch.randn(N, C, 64, 64, dtype=torch.float32) * 10
        self._test_avg_pool_base(dim=2, input=x)

    def test_avg_pool3d(self):
        N = torch.randint(3, 10, (1,)).item()
        C = torch.randint(3, 10, (1,)).item()
        x = torch.randn(N, C, 64, 64, 64, dtype=torch.float32) * 10
        self._test_avg_pool_base(dim=3, input=x)

    @unittest.skipIf(IS_WINDOWS, "Limit support for bf16 path")
    def _test_avg_pool_bf16_base(self, dim, input):
        avg_module = {2: torch.nn.AvgPool2d, 3: torch.nn.AvgPool3d}
        x_bf16 = input.bfloat16()
        for count_include_pad in [True, False]:
            avg_pool = avg_module[dim](
                kernel_size=3,
                stride=2,
                padding=1,
                count_include_pad=count_include_pad)


            if has_bf16_support():
                y = avg_pool(input.to_mkldnn()).to_dense()
                y_bf16 = avg_pool(x_bf16.to_mkldnn()).to_dense(torch.float)
                self.assertEqual(y, y_bf16, atol=1e-1, rtol=1e-3)
            else:
                msg = "mkldnn_avg_pool%dd: bf16 path needs the cpu support avx512bw, avx512vl and avx512dq" % dim
                self.assertRaisesRegex(RuntimeError,
                                       msg,
                                       lambda: avg_pool(x_bf16.to_mkldnn()))

    def test_avg_pool2d_bf16(self):
        N = torch.randint(3, 10, (1,)).item()
        C = torch.randint(3, 10, (1,)).item()
        x = torch.randn(N, C, 64, 64, dtype=torch.float32) * 10
        self._test_avg_pool_bf16_base(dim=2, input=x)

    def test_avg_pool3d_bf16(self):
        N = torch.randint(3, 10, (1,)).item()
        C = torch.randint(3, 10, (1,)).item()
        x = torch.randn(N, C, 64, 64, 64, dtype=torch.float32) * 10
        self._test_avg_pool_bf16_base(dim=3, input=x)

    def test_avg_pool2d_stride_none(self):
        N = torch.randint(3, 10, (1,)).item()
        C = torch.randint(3, 10, (1,)).item()
        x = torch.randn(N, C, 64, 64, dtype=torch.float32) * 10

        for count_include_pad in [True, False]:
            y1 = F.avg_pool2d(
                x,
                kernel_size=3,
                stride=None,
                padding=1,
                count_include_pad=count_include_pad)
            y2 = F.avg_pool2d(
                x.to_mkldnn(),
                kernel_size=3,
                stride=None,
                padding=1,
                count_include_pad=count_include_pad)

            self.assertEqual(y1, y2.to_dense())

    def test_adaptive_avg_pool2d(self):
        N = torch.randint(3, 10, (1,)).item()
        C = torch.randint(3, 10, (1,)).item()
        x = torch.randn(N, C, 224, 224, dtype=torch.float32) * 100

        adaptive_avg_pool2d = torch.nn.AdaptiveAvgPool2d(7)

        self.assertEqual(
            adaptive_avg_pool2d(x),
            adaptive_avg_pool2d(x.to_mkldnn()).to_dense())

    @unittest.skipIf(IS_WINDOWS, "Limit support for bf16 path")
    def test_adaptive_avg_pool2d_bf16(self):
        N = torch.randint(3, 10, (1,)).item()
        C = torch.randint(3, 10, (1,)).item()
        x = torch.randn(N, C, 224, 224, dtype=torch.float32) * 100

        x_bf16 = x.bfloat16()
        adaptive_avg_pool2d = torch.nn.AdaptiveAvgPool2d(7)

        if has_bf16_support():
            y = adaptive_avg_pool2d(x.to_mkldnn()).to_dense()
            y_bf16 = adaptive_avg_pool2d(x.to_mkldnn()).to_dense(torch.float32)
            self.assertEqual(y, y_bf16, atol=1e-1, rtol=1e-3)
        else:
            msg = "mkldnn_adaptive_avg_pool2d: bf16 path needs the cpu support avx512bw, avx512vl and avx512dq"
            self.assertRaisesRegex(RuntimeError,
                                   msg,
                                   lambda: adaptive_avg_pool2d(x_bf16.to_mkldnn()))

    def _test_batch_norm_base(self, dim, channels, input):
        bn_module = {2 : torch.nn.BatchNorm2d, 3 : torch.nn.BatchNorm3d}
        # TODO: support training
        for train in [False]:
            bn = bn_module[dim](channels).float().train(train)
            mkldnn_bn = mkldnn_utils.to_mkldnn(copy.deepcopy(bn))
            self.assertEqual(
                bn(input),
                mkldnn_bn(input.to_mkldnn()).to_dense())

            self._test_serialization(mkldnn_bn, (input.to_mkldnn(),))
            self._test_tracing(mkldnn_bn, (input.to_mkldnn(),))

    def test_batch_norm_2d(self):
        N = torch.randint(3, 10, (1,)).item()
        C = torch.randint(3, 100, (1,)).item()
        x = torch.randn(N, C, 35, 45, dtype=torch.float32) * 10
        self._test_batch_norm_base(dim=2, channels=C, input=x)

    def test_batch_norm_3d(self):
        N = torch.randint(3, 10, (1,)).item()
        C = torch.randint(3, 100, (1,)).item()
        x = torch.randn(N, C, 30, 30, 30, dtype=torch.float32) * 10
        self._test_batch_norm_base(dim=3, channels=C, input=x)

    @unittest.skipIf(IS_WINDOWS, "Limit support for bf16 path")
    def _test_batch_norm_bf16_base(self, dim, channels, input):
        bn_module = {2 : torch.nn.BatchNorm2d, 3 : torch.nn.BatchNorm3d}
        x_bf16 = input.bfloat16()
        # TODO: support training
        for train in [False]:
            bn = bn_module[dim](channels).float().train(train)
            mkldnn_bn = mkldnn_utils.to_mkldnn(copy.deepcopy(bn))
            if has_bf16_support():
                y = bn(input.to_mkldnn().to_dense())
                y_bf16 = bn(input.to_mkldnn().to_dense(torch.float))
                self.assertEqual(y, y_bf16, atol=1e-1, rtol=1e-3)
            else:
                msg = "mkldnn_batch_norm: bf16 path needs the cpu support avx512bw, avx512vl and avx512dq"
                self.assertRaisesRegex(RuntimeError,
                                       msg,
                                       lambda: bn(x_bf16.to_mkldnn()))

    def test_batch_norm_2d_bf16(self):
        N = torch.randint(3, 10, (1,)).item()
        C = torch.randint(3, 100, (1,)).item()
        x = torch.randn(N, C, 35, 45, dtype=torch.float32) * 10
        self._test_batch_norm_bf16_base(dim=2, channels=C, input=x)

    def test_batch_norm_3d_bf16(self):
        N = torch.randint(3, 10, (1,)).item()
        C = torch.randint(3, 100, (1,)).item()
        x = torch.randn(N, C, 30, 30, 30, dtype=torch.float32) * 10
        self._test_batch_norm_bf16_base(dim=3, channels=C, input=x)

    def test_add(self):
        N = torch.randint(3, 10, (1,)).item()
        C = torch.randint(3, 100, (1,)).item()
        alpha = torch.randn(1, dtype=torch.float32).item()

        x = torch.randn(N, C, 35, 45, dtype=torch.float32) * 10
        y = torch.randn(N, C, 35, 45, dtype=torch.float32) * 10
        mx = x.to_mkldnn()
        my = y.to_mkldnn()

        # add
        self.assertEqual(
            x + y,
            (mx + my).to_dense())

        self.assertEqual(
            torch.add(x, y, alpha=alpha),
            torch.add(mx, my, alpha=alpha).to_dense())

        # add_
        x += y
        mx += my
        self.assertEqual(x, mx.to_dense())

        # add_out
        out = x.clone()
        mkldnn_out = out.to_mkldnn()
        torch.add(x, y, alpha=alpha, out=out)
        torch.add(mx, my, alpha=alpha, out=mkldnn_out)
        self.assertEqual(out, mkldnn_out.to_dense())

    def test_mul(self):
        N = torch.randint(3, 10, (1,)).item()
        C = torch.randint(3, 100, (1,)).item()
        value = torch.randn(1, dtype=torch.float32).item()

        x = torch.randn(N, C, 35, 45, dtype=torch.float32) * 10
        y = torch.randn(N, C, 35, 45, dtype=torch.float32) * 10
        mx = x.to_mkldnn()
        my = y.to_mkldnn()

        # mul
        self.assertEqual(
            x * y,
            (mx * my).to_dense())

        self.assertEqual(
            x * value,
            (mx * value).to_dense())

        self.assertEqual(
            torch.mul(x, y),
            torch.mul(mx, my).to_dense())

        self.assertEqual(
            torch.mul(x, value),
            torch.mul(mx, value).to_dense())

        # mul_
        x *= y
        mx *= my
        self.assertEqual(x, mx.to_dense())

        x *= value
        mx *= value
        self.assertEqual(x, mx.to_dense())

        # mul_out
        out = x.clone()
        mkldnn_out = out.to_mkldnn()
        torch.mul(x, y, out=out)
        torch.mul(mx, my, out=mkldnn_out)
        self.assertEqual(out, mkldnn_out.to_dense())

        out = x.clone()
        mkldnn_out = out.to_mkldnn()
        torch.mul(x, value, out=out)
        torch.mul(mx, value, out=mkldnn_out)
        self.assertEqual(out, mkldnn_out.to_dense())

    def test_view(self):
        x = torch.randn(3, 4, 5, dtype=torch.float32).to_mkldnn()
        self.assertRaisesRegex(RuntimeError,
                               "Change to use reshape",
                               lambda: x.view(x.size(0), -1))

    def test_reshape(self):
        x = torch.randn(3, 4, 5, dtype=torch.float32) * 10
        size = (x.size(0), -1)

        self.assertEqual(
            x.reshape(size),
            x.to_mkldnn().reshape(size).to_dense(),
        )
        # test whether share same memory for plain format tensor
        y = x.to_mkldnn()
        z = y.reshape(size).add_(y.reshape(size))
        self.assertEqual(
            y.reshape(size).to_dense(),
            z.to_dense(),
        )

    def test_reshape_blocked_format(self):
        # construct an mkldnn blocked tensor with mkldnn conv2d
        C = 7
        m = mkldnn_utils.to_mkldnn(torch.nn.Conv2d(C, C, 3))
        x = torch.randn(1, C, 8, 8).to_mkldnn()

        # mkldnn tensor w/ blocked format
        y_block = m(x)
        # aten tensor w/ plain format
        y_plain = y_block.to_dense()

        y_block_reshape = y_block.reshape(C, -1)
        y_plain_reshape = y_plain.reshape(C, -1)

        self.assertEqual(y_plain_reshape, y_block_reshape.to_dense())

    def test_clone(self):
        x = torch.randn(4, 5, dtype=torch.float32) * 10
        self.assertEqual(
            x.clone(),
            x.to_mkldnn().clone().to_dense(),
        )
        # test whether share same memory
        y = x.to_mkldnn()
        z = y.clone().add_(y)
        self.assertNotEqual(
            y.to_dense(),
            z.to_dense(),
        )

    def test_transpose(self):
        x = torch.randn(3, 4, 5, dtype=torch.float32) * 10
        for dim1 in range(x.ndim):
            for dim2 in range(x.ndim):
                self.assertEqual(
                    x.transpose(dim1, dim2),
                    x.to_mkldnn().transpose(dim1, dim2).to_dense(),
                )

    def test_linear_non_contiguous_weight(self):
        in_features = torch.randint(3, 10, (1,)).item()
        out_features = torch.randint(3, 100, (1,)).item()
        x = torch.randn(3, in_features, dtype=torch.float32) * 10
        w = torch.randn(in_features, out_features, dtype=torch.float32)
        for bias in [True, False]:
            x1 = x.clone().requires_grad_()
            x2 = x.clone().to_mkldnn().requires_grad_()
            linear = torch.nn.Linear(in_features, out_features).float()
            linear.weight = torch.nn.Parameter(w.t())
            mkldnn_linear = copy.deepcopy(linear)
            y1 = linear(x1).sum()
            y2 = mkldnn_linear(x2).to_dense().sum()
            y1.backward()
            y2.backward()
            self.assertEqual(x1.grad, x2.grad.to_dense())
            self.assertEqual(linear.weight.grad, mkldnn_linear.weight.grad)
            if bias:
                self.assertEqual(linear.bias.grad, mkldnn_linear.bias.grad)

    def test_linear(self):
        in_features = torch.randint(3, 10, (1,)).item()
        out_features = torch.randint(3, 100, (1,)).item()
        x = torch.randn(3, in_features, dtype=torch.float32) * 10

        for bias in [True, False]:
            linear = torch.nn.Linear(in_features, out_features, bias=bias).float()
            mkldnn_linear = mkldnn_utils.to_mkldnn(copy.deepcopy(linear))
            self.assertEqual(
                linear(x),
                mkldnn_linear(x.to_mkldnn()).to_dense())

            self._test_serialization(mkldnn_linear, (x.to_mkldnn(),))
            self._test_tracing(mkldnn_linear, (x.to_mkldnn(),))

    def test_linear_backward(self):
        in_features = torch.randint(3, 10, (1,)).item()
        out_features = torch.randint(3, 100, (1,)).item()
        x = torch.randn(3, in_features, dtype=torch.float32) * 10
        for bias in [True, False]:
            x1 = x.clone().requires_grad_()
            x2 = x.clone().to_mkldnn().requires_grad_()
            linear = torch.nn.Linear(in_features, out_features).float()
            mkldnn_linear = copy.deepcopy(linear)
            y1 = linear(x1).sum()
            y2 = mkldnn_linear(x2).to_dense().sum()
            y1.backward()
            y2.backward()
            self.assertEqual(x1.grad, x2.grad.to_dense())
            self.assertEqual(linear.weight.grad, mkldnn_linear.weight.grad)
            if bias:
                self.assertEqual(linear.bias.grad, mkldnn_linear.bias.grad)

    @unittest.skipIf(IS_WINDOWS, "Limit support for bf16 path")
    def test_linear_bf16(self):
        in_features = torch.randint(3, 10, (1,)).item()
        out_features = torch.randint(3, 100, (1,)).item()
        x = torch.randn(3, in_features, dtype=torch.float32) * 10
        x_bf16 = x.bfloat16()

        for bias in [True, False]:
            linear = torch.nn.Linear(in_features, out_features, bias=bias).float()
            mkldnn_linear = mkldnn_utils.to_mkldnn(copy.deepcopy(linear))
            mkldnn_linear_bf16 = mkldnn_utils.to_mkldnn(copy.deepcopy(linear), torch.bfloat16)
            if has_bf16_support():
                y = mkldnn_linear(x.to_mkldnn()).to_dense()
                y_bf16 = mkldnn_linear_bf16(x_bf16.to_mkldnn()).to_dense(torch.float32)
                self.assertEqual(y, y_bf16, atol=1e-1, rtol=1e-3)
            else:
                msg = "mkldnn_linear: bf16 path needs the cpu support avx512bw, avx512vl and avx512dq"
                self.assertRaisesRegex(RuntimeError,
                                       msg,
                                       lambda: mkldnn_linear_bf16(x_bf16.to_mkldnn()))

    def test_softmax(self):
        x = torch.randn(3, 4, 5, dtype=torch.float32) * 10
        for dim in range(x.ndim):
            softmax = torch.nn.Softmax(dim=dim)
            self.assertEqual(
                softmax(x),
                softmax(x.to_mkldnn()).to_dense())

    def test_sigmoid(self):
        x = torch.randn(4, 5, dtype=torch.float32) * 10
        mkldnn_x = x.to_mkldnn()
        self.assertEqual(
            torch.sigmoid(x),
            torch.sigmoid(mkldnn_x).to_dense(),
        )
        # inplace
        torch.sigmoid_(x)
        torch.sigmoid_(mkldnn_x)
        self.assertEqual(x, mkldnn_x.to_dense())

    def _test_serialization(self, module, inputs):
        with TemporaryFileName() as fname:
            torch.jit.save(module, fname)
            loaded = torch.jit.load(fname)
            self.assertEqual(
                module(*inputs).to_dense(),
                loaded(*inputs).to_dense())

    def _test_tracing(self, module, inputs):
        traced = torch.jit.trace(module, inputs, check_trace=False)
        self.assertEqual(
            module(*inputs).to_dense(),
            traced(*inputs).to_dense())

    def test_set_data_tensorimpl_type(self):
        # Dense tensor has impl of type `TensorImpl`, while MKL-DNN tensor has impl
        # of type `OpaqueTensorImpl<IDeepTensorWrapperPtr>`.
        x = torch.randn((1, 2), dtype=torch.float, device=torch.device('cpu'))
        x_mkldnn = x.to_mkldnn()
        with self.assertRaisesRegex(RuntimeError, 'incompatible tensor type'):
            x.data = x_mkldnn

    def test_empty(self):
        x1 = torch.empty(4, 5, 2, 3, dtype=torch.float32)
        x2 = torch.empty(4, 5, 2, 3, dtype=torch.float32, layout=torch._mkldnn)
        self.assertEqual(x1.size(), x2.to_dense().size())
        self.assertEqual(x1.dtype, x2.to_dense().dtype)

    def test_zero_(self):
        x1 = torch.randn(4, 5, dtype=torch.float32) * 10
        x2 = x1.clone().to_mkldnn()
        self.assertEqual(
            x1.zero_(),
            x2.zero_().to_dense(),
        )

    def test_is_mkldnn(self):
        x = torch.randn(1, dtype=torch.float32)
        self.assertFalse(x.is_mkldnn)
        self.assertTrue(x.to_mkldnn().is_mkldnn)

    # legacy constructor/new doesn't support mkldnn tensors
    def test_legacy_new_failure(self):
        x = torch.randn(1, dtype=torch.float32)
        x_mkldnn = x.to_mkldnn()
        self.assertRaises(RuntimeError, lambda: x_mkldnn.new(device='cpu'))
        self.assertRaises(RuntimeError, lambda: x_mkldnn.new(x.storage()))
        self.assertRaises(RuntimeError, lambda: x_mkldnn.new(x))
        self.assertRaises(RuntimeError, lambda: x_mkldnn.new(torch.Size([2, 3])))
        self.assertRaises(RuntimeError, lambda: x_mkldnn.new([6]))

    def test_is_mkldnn_jit(self):
        class EnsureMkldnn(torch.jit.ScriptModule):
            @torch.jit.script_method
            def forward(self, x):
                if not x.is_mkldnn:
                    x = x.to_mkldnn()
                return x

        m = EnsureMkldnn()
        x = torch.randn(1, dtype=torch.float32)
        self.assertTrue(m(x).is_mkldnn)
        self.assertTrue(m(x.to_mkldnn()).is_mkldnn)

    def _test_imagenet_model(self, model):
        model = model.train(False).float()
        mkldnn_model = mkldnn_utils.to_mkldnn(copy.deepcopy(model))
        x = torch.randn(1, 3, 224, 224, dtype=torch.float32)
        with torch.no_grad():
            self.assertEqual(
                model(x),
                mkldnn_model(x.to_mkldnn()).to_dense(),
            )

    @skipIfNoTorchVision
    def test_resnet18(self):
        model = torchvision.models.resnet.resnet18(pretrained=False)
        self._test_imagenet_model(model)

    @skipIfNoTorchVision
    def test_resnext50_32x4d(self):
        model = torchvision.models.resnet.resnext50_32x4d(pretrained=False)
        self._test_imagenet_model(model)


if __name__ == '__main__':
    run_tests()<|MERGE_RESOLUTION|>--- conflicted
+++ resolved
@@ -288,30 +288,6 @@
                 conv2d(x),
                 conv2d_loaded(x.to_mkldnn()).to_dense())
 
-<<<<<<< HEAD
-    def test_conv3d(self):
-        for groups in [1, 4]:
-            N = torch.randint(3, 10, (1,)).item()
-            C = torch.randint(1, 3, (1,)).item() * groups
-            M = torch.randint(1, 3, (1,)).item() * groups
-            x = torch.randn(N, C, 55, 55, 55, dtype=torch.float32)
-            for bias in [True, False]:
-                conv3d = torch.nn.Conv3d(in_channels=C,
-                                         out_channels=M,
-                                         kernel_size=3,
-                                         stride=2,
-                                         padding=1,
-                                         bias=bias,
-                                         groups=groups).float()
-                mkldnn_conv3d = mkldnn_utils.to_mkldnn(copy.deepcopy(conv3d))
-                with torch.backends.mkldnn.flags(enabled=False):
-                    y_aten = conv3d(x)
-                y_mkldnn = mkldnn_conv3d(x.to_mkldnn()).to_dense()
-                self.assertEqual(y_aten, y_mkldnn)
-
-                self._test_serialization(mkldnn_conv3d, (x.to_mkldnn(),))
-                self._test_tracing(mkldnn_conv3d, (x.to_mkldnn(),))
-
     def _assert_compare_grad_gradgrad(self, inputs1, expect, inputs2, actual):
         # Forward
         self.assertEqual(expect, actual)
@@ -387,8 +363,6 @@
         actual = F.conv3d(x2.to_mkldnn(), y2[..., :1, :3, :5].to_mkldnn(), padding='same').to_dense()
         self._assert_compare_grad_gradgrad((x, y), expect, (x2, y2), actual)
 
-=======
->>>>>>> 8259e9ab
     def test_relu(self):
         x = torch.randn((4, 5), dtype=torch.float32) * 10
         self.assertEqual(torch.relu(x), torch.relu(x.to_mkldnn()).to_dense())
