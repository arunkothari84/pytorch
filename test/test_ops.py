from functools import partial, wraps

import torch

from torch.testing._internal.common_utils import \
    (TestCase, run_tests)
from torch.testing._internal.common_methods_invocations import \
    (op_db)
from torch.testing._internal.common_device_type import \
    (instantiate_device_type_tests, ops, dtypes, onlyOnCPUAndCUDA, skipCUDAIfRocm)
from torch.autograd.gradcheck import gradcheck, gradgradcheck


# Tests that apply to all operators

class TestOpInfo(TestCase):
    exact_dtype = True

    # Verifies that ops have their unsupported dtypes
    #   registered correctly by testing that each claimed unsupported dtype
    #   throws a runtime error
    @skipCUDAIfRocm
    @onlyOnCPUAndCUDA
    @ops(op_db, unsupported_dtypes_only=True)
    def test_unsupported_dtypes(self, device, dtype, op):
        samples = op.sample_inputs(device, dtype)
        if len(samples) == 0:
            self.skipTest("Skipped! No sample inputs!")

        # NOTE: only tests on first sample
        sample = samples[0]
        with self.assertRaises(RuntimeError):
            op(sample.input, *sample.args, **sample.kwargs)

    # Verifies that ops have their supported dtypes
    #   registered correctly by testing that each claimed supported dtype
    #   does NOT throw a runtime error
    @skipCUDAIfRocm
    @onlyOnCPUAndCUDA
    @ops(op_db)
    def test_supported_dtypes(self, device, dtype, op):
        samples = op.sample_inputs(device, dtype)
        if len(samples) == 0:
            self.skipTest("Skipped! No sample inputs!")

        # NOTE: only tests on first sample
        sample = samples[0]
        op(sample.input, *sample.args, **sample.kwargs)


class TestGradients(TestCase):
    exact_dtype = True

    # Copies inputs to inplace operations to avoid inplace modifications
    #   to leaves requiring gradient
    def _get_safe_inplace(self, inplace_variant):
        @wraps(inplace_variant)
        def _fn(t, *args, **kwargs):
            return inplace_variant(t.clone(), *args, **kwargs)

        return _fn

    def _check_helper(self, device, dtype, op, variant, check):
        if variant is None:
            self.skipTest("Skipped! Variant not implemented.")
        if not op.supports_dtype(dtype, torch.device(device).type):
            self.skipTest(f"Skipped! {op.name} does not support dtype {str(dtype)}")

        samples = op.sample_inputs(device, dtype, requires_grad=True)
        for sample in samples:
            partial_fn = partial(variant, **sample.kwargs)
            if check == 'gradcheck':
                self.assertTrue(gradcheck(partial_fn, (sample.input,) + sample.args,
                                          check_grad_dtypes=True))
            elif check == 'gradgradcheck':
                self.assertTrue(gradgradcheck(partial_fn, (sample.input,) + sample.args,
                                              gen_non_contig_grad_outputs=False,
                                              check_grad_dtypes=True))
                self.assertTrue(gradgradcheck(partial_fn, (sample.input,) + sample.args,
                                              gen_non_contig_grad_outputs=True,
                                              check_grad_dtypes=True))
            else:
                self.assertTrue(False, msg="Unknown check requested!")

    def _grad_test_helper(self, device, dtype, op, variant):
        return self._check_helper(device, dtype, op, variant, 'gradcheck')

    def _gradgrad_test_helper(self, device, dtype, op, variant):
        return self._check_helper(device, dtype, op, variant, 'gradgradcheck')

    # Tests that gradients are computed correctly
<<<<<<< HEAD
    # TODO(@anjali411) enable this for torch.cdouble.
=======
>>>>>>> 7960d723
    @dtypes(torch.double, torch.cdouble)
    @ops(op_db)
    def test_fn_grad(self, device, dtype, op):
        self._grad_test_helper(device, dtype, op, op.get_op())

<<<<<<< HEAD
    # TODO(@anjali411) enable this for torch.cdouble.
=======
>>>>>>> 7960d723
    @dtypes(torch.double, torch.cdouble)
    @ops(op_db)
    def test_method_grad(self, device, dtype, op):
        self._grad_test_helper(device, dtype, op, op.get_method())

<<<<<<< HEAD
    # TODO(@anjali411) enable this for torch.cdouble.
=======
>>>>>>> 7960d723
    @dtypes(torch.double, torch.cdouble)
    @ops(op_db)
    def test_inplace_grad(self, device, dtype, op):
        if not op.test_inplace_grad:
            self.skipTest("Skipped! Inplace gradcheck marked to skip.")
        self._grad_test_helper(device, dtype, op, self._get_safe_inplace(op.get_inplace()))

    # Test that gradients of gradients are computed correctly
    @dtypes(torch.double, torch.cdouble)
    @ops(op_db)
    def test_fn_gradgrad(self, device, dtype, op):
        self._gradgrad_test_helper(device, dtype, op, op.get_op())

<<<<<<< HEAD
    # TODO(@anjali411) enable this for torch.cdouble.
=======
>>>>>>> 7960d723
    @dtypes(torch.double, torch.cdouble)
    @ops(op_db)
    def test_method_gradgrad(self, device, dtype, op):
        self._gradgrad_test_helper(device, dtype, op, op.get_method())

<<<<<<< HEAD
    # TODO(@anjali411) enable this for torch.cdouble.
=======
>>>>>>> 7960d723
    @dtypes(torch.double, torch.cdouble)
    @ops(op_db)
    def test_inplace_gradgrad(self, device, dtype, op):
        if not op.test_inplace_grad:
            self.skipTest("Skipped! Inplace gradgradcheck marked to skip.")
        self._gradgrad_test_helper(device, dtype, op, self._get_safe_inplace(op.get_inplace()))


class TestOut(TestCase):
    exact_dtype = True

    @ops(op_db)
    def test_out(self, device, dtype, op):
        if not op.supports_tensor_out:
            self.skipTest("Skipped! Operator %s does not support out=..." % op.name)
        samples = op.sample_inputs(device, dtype)
        if len(samples) == 0:
            self.skipTest("Skipped! No sample inputs!")

        # NOTE: only tests on first sample
        sample = samples[0]
        # call it normally to get the expected result
        expected = op(sample.input, *sample.args, **sample.kwargs)
        # call it with out=... and check we get the expected result
        out_kwargs = sample.kwargs.copy()
        out_kwargs['out'] = out = torch.empty_like(expected)
        op(sample.input, *sample.args, **out_kwargs)
        self.assertEqual(expected, out)


instantiate_device_type_tests(TestOpInfo, globals())
instantiate_device_type_tests(TestGradients, globals())
instantiate_device_type_tests(TestOut, globals())

if __name__ == '__main__':
    run_tests()<|MERGE_RESOLUTION|>--- conflicted
+++ resolved
@@ -89,28 +89,16 @@
         return self._check_helper(device, dtype, op, variant, 'gradgradcheck')
 
     # Tests that gradients are computed correctly
-<<<<<<< HEAD
-    # TODO(@anjali411) enable this for torch.cdouble.
-=======
->>>>>>> 7960d723
     @dtypes(torch.double, torch.cdouble)
     @ops(op_db)
     def test_fn_grad(self, device, dtype, op):
         self._grad_test_helper(device, dtype, op, op.get_op())
 
-<<<<<<< HEAD
-    # TODO(@anjali411) enable this for torch.cdouble.
-=======
->>>>>>> 7960d723
     @dtypes(torch.double, torch.cdouble)
     @ops(op_db)
     def test_method_grad(self, device, dtype, op):
         self._grad_test_helper(device, dtype, op, op.get_method())
 
-<<<<<<< HEAD
-    # TODO(@anjali411) enable this for torch.cdouble.
-=======
->>>>>>> 7960d723
     @dtypes(torch.double, torch.cdouble)
     @ops(op_db)
     def test_inplace_grad(self, device, dtype, op):
@@ -124,19 +112,11 @@
     def test_fn_gradgrad(self, device, dtype, op):
         self._gradgrad_test_helper(device, dtype, op, op.get_op())
 
-<<<<<<< HEAD
-    # TODO(@anjali411) enable this for torch.cdouble.
-=======
->>>>>>> 7960d723
     @dtypes(torch.double, torch.cdouble)
     @ops(op_db)
     def test_method_gradgrad(self, device, dtype, op):
         self._gradgrad_test_helper(device, dtype, op, op.get_method())
 
-<<<<<<< HEAD
-    # TODO(@anjali411) enable this for torch.cdouble.
-=======
->>>>>>> 7960d723
     @dtypes(torch.double, torch.cdouble)
     @ops(op_db)
     def test_inplace_gradgrad(self, device, dtype, op):
