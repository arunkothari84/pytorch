--- conflicted
+++ resolved
@@ -29,13 +29,8 @@
                                                   suppress_warnings, slowTest,
                                                   load_tests,
                                                   IS_WINDOWS, IS_MACOS, CudaMemoryLeakCheck,
-<<<<<<< HEAD
-                                                  TemporaryFileName, TEST_WITH_ROCM,
+                                                  TEST_WITH_ROCM,
                                                   gradcheck, gradgradcheck, make_tensor)
-=======
-                                                  TEST_WITH_ROCM,
-                                                  gradcheck, gradgradcheck)
->>>>>>> cb7197ce
 from torch.autograd import Variable, Function, detect_anomaly, kineto_available
 from torch.autograd.function import InplaceFunction
 import torch.autograd.forward_ad as fwAD
