#pragma once

#include <ATen/ATen.h>
#include <ATen/native/DispatchStub.h>
#include <ATen/native/LinearAlgebraUtils.h>
#include <ATen/native/cpu/zmath.h>

#include <TH/TH.h> // for USE_LAPACK


namespace at { namespace native {

enum class LapackLstsqDriverType : int64_t { Gels, Gelsd, Gelsy, Gelss};

#ifdef USE_LAPACK
// Define per-batch functions to be used in the implementation of batched
// linear algebra operations

template <class scalar_t>
void lapackCholesky(char uplo, int n, scalar_t *a, int lda, int *info);

template <class scalar_t>
void lapackCholeskyInverse(char uplo, int n, scalar_t *a, int lda, int *info);

template <class scalar_t, class value_t=scalar_t>
void lapackEig(char jobvl, char jobvr, int n, scalar_t *a, int lda, scalar_t *w, scalar_t* vl, int ldvl, scalar_t *vr, int ldvr, scalar_t *work, int lwork, value_t *rwork, int *info);

template <class scalar_t>
void lapackGeqrf(int m, int n, scalar_t *a, int lda, scalar_t *tau, scalar_t *work, int lwork, int *info);

template <class scalar_t>
void lapackOrgqr(int m, int n, int k, scalar_t *a, int lda, scalar_t *tau, scalar_t *work, int lwork, int *info);

template <class scalar_t, class value_t = scalar_t>
void lapackSyevd(char jobz, char uplo, int n, scalar_t* a, int lda, value_t* w, scalar_t* work, int lwork, value_t* rwork, int lrwork, int* iwork, int liwork, int* info);

template <class scalar_t>
void lapackTriangularSolve(char uplo, char trans, char diag, int n, int nrhs, scalar_t* a, int lda, scalar_t* b, int ldb, int* info);

template <class scalar_t>
<<<<<<< HEAD
void lapackLuSolve(char trans, int n, int nrhs, scalar_t *a, int lda, int *ipiv, scalar_t *b, int ldb, int *info);
=======
void lapackGels(char trans, int m, int n, int nrhs,
    scalar_t *a, int lda, scalar_t *b, int ldb,
    scalar_t *work, int lwork, int *info);

template <class scalar_t, class value_t = scalar_t>
void lapackGelsd(int m, int n, int nrhs,
    scalar_t *a, int lda, scalar_t *b, int ldb,
    value_t *s, value_t rcond, int *rank,
    scalar_t* work, int lwork,
    value_t *rwork, int* iwork, int *info);

template <class scalar_t, class value_t = scalar_t>
void lapackGelsy(int m, int n, int nrhs,
    scalar_t *a, int lda, scalar_t *b, int ldb,
    int *jpvt, value_t rcond, int *rank,
    scalar_t *work, int lwork, value_t* rwork, int *info);

template <class scalar_t, class value_t = scalar_t>
void lapackGelss(int m, int n, int nrhs,
    scalar_t *a, int lda, scalar_t *b, int ldb,
    value_t *s, value_t rcond, int *rank,
    scalar_t *work, int lwork,
    value_t *rwork, int *info);

template <LapackLstsqDriverType, class scalar_t, class value_t = scalar_t>
struct lapackLstsq_impl;

template <class scalar_t, class value_t>
struct lapackLstsq_impl<LapackLstsqDriverType::Gels, scalar_t, value_t> {
  static void call(
      char trans, int m, int n, int nrhs,
      scalar_t *a, int lda, scalar_t *b, int ldb,
      scalar_t *work, int lwork, int *info, // Gels flavor
      int *jpvt, value_t rcond, int *rank, value_t* rwork, // Gelsy flavor
      value_t *s, // Gelss flavor
      int *iwork // Gelsd flavor
      ) {
    lapackGels<scalar_t>(
        trans, m, n, nrhs,
        a, lda, b, ldb,
        work, lwork, info);
  }
};

template <class scalar_t, class value_t>
struct lapackLstsq_impl<LapackLstsqDriverType::Gelsy, scalar_t, value_t> {
  static void call(
      char trans, int m, int n, int nrhs,
      scalar_t *a, int lda, scalar_t *b, int ldb,
      scalar_t *work, int lwork, int *info, // Gels flavor
      int *jpvt, value_t rcond, int *rank, value_t* rwork, // Gelsy flavor
      value_t *s, // Gelss flavor
      int *iwork // Gelsd flavor
      ) {
    lapackGelsy<scalar_t, value_t>(
        m, n, nrhs,
        a, lda, b, ldb,
        jpvt, rcond, rank,
        work, lwork, rwork, info);
  }
};

template <class scalar_t, class value_t>
struct lapackLstsq_impl<LapackLstsqDriverType::Gelsd, scalar_t, value_t> {
  static void call(
      char trans, int m, int n, int nrhs,
      scalar_t *a, int lda, scalar_t *b, int ldb,
      scalar_t *work, int lwork, int *info, // Gels flavor
      int *jpvt, value_t rcond, int *rank, value_t* rwork, // Gelsy flavor
      value_t *s, // Gelss flavor
      int *iwork // Gelsd flavor
      ) {
    lapackGelsd<scalar_t, value_t>(
        m, n, nrhs,
        a, lda, b, ldb,
        s, rcond, rank,
        work, lwork,
        rwork, iwork, info);
  }
};

template <class scalar_t, class value_t>
struct lapackLstsq_impl<LapackLstsqDriverType::Gelss, scalar_t, value_t> {
  static void call(
      char trans, int m, int n, int nrhs,
      scalar_t *a, int lda, scalar_t *b, int ldb,
      scalar_t *work, int lwork, int *info, // Gels flavor
      int *jpvt, value_t rcond, int *rank, value_t* rwork, // Gelsy flavor
      value_t *s, // Gelss flavor
      int *iwork // Gelsd flavor
      ) {
    lapackGelss<scalar_t, value_t>(
        m, n, nrhs,
        a, lda, b, ldb,
        s, rcond, rank,
        work, lwork,
        rwork, info);
  }
};

template <LapackLstsqDriverType driver_type, class scalar_t, class value_t = scalar_t>
void lapackLstsq(
    char trans, int m, int n, int nrhs,
    scalar_t *a, int lda, scalar_t *b, int ldb,
    scalar_t *work, int lwork, int *info, // Gels flavor
    int *jpvt, value_t rcond, int *rank, value_t* rwork, // Gelsy flavor
    value_t *s, // Gelss flavor
    int *iwork // Gelsd flavor
    ) {
  lapackLstsq_impl<driver_type, scalar_t, value_t>::call(
      trans, m, n, nrhs,
      a, lda, b, ldb,
      work, lwork, info,
      jpvt, rcond, rank, rwork,
      s,
      iwork);
}
>>>>>>> da51fd31

#endif

using cholesky_fn = void (*)(const Tensor& /*input*/, const Tensor& /*info*/, bool /*upper*/);
DECLARE_DISPATCH(cholesky_fn, cholesky_stub);

using cholesky_inverse_fn = Tensor& (*)(Tensor& /*result*/, Tensor& /*infos*/, bool /*upper*/);

DECLARE_DISPATCH(cholesky_inverse_fn, cholesky_inverse_stub);

using eig_fn = std::tuple<Tensor, Tensor> (*)(const Tensor&, bool&);

DECLARE_DISPATCH(eig_fn, eig_stub);

using linalg_eig_fn = void (*)(Tensor& /*eigenvalues*/, Tensor& /*eigenvectors*/, Tensor& /*infos*/, const Tensor& /*input*/, bool /*compute_eigenvectors*/);

DECLARE_DISPATCH(linalg_eig_fn, linalg_eig_stub);

using geqrf_fn = void (*)(const Tensor& /*input*/, const Tensor& /*tau*/);
DECLARE_DISPATCH(geqrf_fn, geqrf_stub);

using orgqr_fn = Tensor& (*)(Tensor& /*result*/, const Tensor& /*tau*/);
DECLARE_DISPATCH(orgqr_fn, orgqr_stub);

using linalg_eigh_fn = void (*)(
    Tensor& /*eigenvalues*/,
    Tensor& /*eigenvectors*/,
    Tensor& /*infos*/,
    bool /*upper*/,
    bool /*compute_eigenvectors*/);
DECLARE_DISPATCH(linalg_eigh_fn, linalg_eigh_stub);

using lstsq_fn = void (*)(
    const Tensor& /*a*/,
    Tensor& /*b*/,
    Tensor& /*rank*/,
    Tensor& /*singular_values*/,
    Tensor& /*infos*/,
    double /*rcond*/,
    std::string /*driver_name*/);
DECLARE_DISPATCH(lstsq_fn, lstsq_stub);

using triangular_solve_fn = void (*)(
    Tensor& /*A*/,
    Tensor& /*b*/,
    Tensor& /*infos*/,
    bool /*upper*/,
    bool /*transpose*/,
    bool /*conjugate_transpose*/,
    bool /*unitriangular*/);
DECLARE_DISPATCH(triangular_solve_fn, triangular_solve_stub);

using lu_solve_fn = void (*)(
    const Tensor& /*b*/,
    const Tensor& /*lu*/,
    const Tensor& /*pivots*/);
DECLARE_DISPATCH(lu_solve_fn, lu_solve_stub);

}} // namespace at::native<|MERGE_RESOLUTION|>--- conflicted
+++ resolved
@@ -38,9 +38,6 @@
 void lapackTriangularSolve(char uplo, char trans, char diag, int n, int nrhs, scalar_t* a, int lda, scalar_t* b, int ldb, int* info);
 
 template <class scalar_t>
-<<<<<<< HEAD
-void lapackLuSolve(char trans, int n, int nrhs, scalar_t *a, int lda, int *ipiv, scalar_t *b, int ldb, int *info);
-=======
 void lapackGels(char trans, int m, int n, int nrhs,
     scalar_t *a, int lda, scalar_t *b, int ldb,
     scalar_t *work, int lwork, int *info);
@@ -158,7 +155,9 @@
       s,
       iwork);
 }
->>>>>>> da51fd31
+
+template <class scalar_t>
+void lapackLuSolve(char trans, int n, int nrhs, scalar_t *a, int lda, int *ipiv, scalar_t *b, int ldb, int *info);
 
 #endif
 
