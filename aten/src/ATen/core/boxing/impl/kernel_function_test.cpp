--- conflicted
+++ resolved
@@ -34,11 +34,7 @@
 }
 
 void expectCallsIncrement(DispatchKey dispatch_key) {
-<<<<<<< HEAD
-  at::AutoDispatchBelowInplaceOrView guard;
-=======
   at::AutoDispatchBelowAutograd mode;
->>>>>>> 0cc42809
 
   // assert that schema and cpu kernel are present
   auto op = c10::Dispatcher::singleton().findSchema({"_test::my_op", ""});
@@ -49,11 +45,7 @@
 }
 
 void expectCallsDecrement(DispatchKey dispatch_key) {
-<<<<<<< HEAD
-  at::AutoDispatchBelowInplaceOrView guard;
-=======
   at::AutoDispatchBelowAutograd mode;
->>>>>>> 0cc42809
 
   // assert that schema and cpu kernel are present
   auto op = c10::Dispatcher::singleton().findSchema({"_test::my_op", ""});
@@ -661,11 +653,7 @@
 }
 
 void expectCallsConcatUnboxed(DispatchKey dispatch_key) {
-<<<<<<< HEAD
-  at::AutoDispatchBelowInplaceOrView guard;
-=======
   at::AutoDispatchBelowAutograd mode;
->>>>>>> 0cc42809
 
   // assert that schema and cpu kernel are present
   auto op = c10::Dispatcher::singleton().findSchema({"_test::my_op", ""});
@@ -675,11 +663,7 @@
 }
 
 void expectCannotCallConcatBoxed(DispatchKey dispatch_key) {
-<<<<<<< HEAD
-  at::AutoDispatchBelowInplaceOrView guard;
-=======
   at::AutoDispatchBelowAutograd mode;
->>>>>>> 0cc42809
 
   // assert that schema and cpu kernel are present
   auto op = c10::Dispatcher::singleton().findSchema({"_test::my_op", ""});
