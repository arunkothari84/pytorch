#pragma once

#include <ATen/SequenceNumber.h>
#include <ATen/core/boxing/KernelFunction.h>
#include <ATen/core/boxing/impl/boxing.h>
#include <ATen/core/dispatch/OperatorEntry.h>
#include <ATen/core/dispatch/CppSignature.h>
#include <ATen/core/dispatch/RegistrationHandleRAII.h>
#include <ATen/record_function.h>
#include <c10/util/Exception.h>
#include <c10/util/LeftRight.h>
#include <mutex>
#include <list>

#include <ATen/core/grad_mode.h>

namespace c10 {

class CAFFE2_API OperatorHandle;
template<class FuncType> class TypedOperatorHandle;

/**
 * Implement this interface and register your instance with the dispatcher
 * to get notified when operators are registered or deregistered with
 * the dispatcher.
 *
 * NB: registration events only occur when a 'def' occurs; we don't trigger
 * on 'impl' or 'fallback' calls.
 */
class CAFFE2_API OpRegistrationListener {
public:
  virtual ~OpRegistrationListener();

  virtual void onOperatorRegistered(const OperatorHandle& op) = 0;
  virtual void onOperatorDeregistered(const OperatorHandle& op) = 0;
};

namespace detail {
class RegistrationListenerList;
}
class SchemaRegistrationHandleRAII;

/**
 * Top-level dispatch interface for dispatching via the dynamic dispatcher.
 * Most end users shouldn't use this directly; if you're trying to register
 * ops look in op_registration
 */
class CAFFE2_API Dispatcher final {
private:
  // For direct access to backend fallback information
  friend class impl::OperatorEntry;

  struct OperatorDef final {
    explicit OperatorDef(OperatorName&& op_name)
    : op(std::move(op_name)) {}

    impl::OperatorEntry op;

    // These refer to the number of outstanding RegistrationHandleRAII
    // for this operator.  def_count reflects only def() registrations
    // (in the new world, this should only ever be 1, but old style
    // registrations may register the schema multiple times, which
    // will increase this count).  def_and_impl_count reflects the number
    // of combined def() and impl() registrations.  When the last def() gets
    // unregistered, we must immediately call the Deregistered listeners, but we
    // must not actually delete the handle as there are other outstanding RAII
    // destructors which will try to destruct and they had better still have a
    // working operator handle in this case
    size_t def_count = 0;
    size_t def_and_impl_count = 0;
  };
  friend class OperatorHandle;
  template<class> friend class TypedOperatorHandle;

public:
  ~Dispatcher();

  // Implementation note: this class abstracts over the fact that we have per-operator
  // dispatch tables.  This could be easily adjusted to have a single global hash
  // table.

  static Dispatcher& singleton();

  // ------------------------------------------------------------------------
  //
  // Accessing operators by schema
  //
  // ------------------------------------------------------------------------

  /**
   * Looks for an operator schema with the given name and overload name
   * and returns it if it is registered WITH A SCHEMA.
   * Returns nullopt otherwise.
   */
  c10::optional<OperatorHandle> findSchema(const OperatorName& operator_name);

  /**
   * Variant of findSchema that results in less code generated at the call site.
   * It (1) takes const char* pointer rather than OperatorName (so we skip
   * generating std::string constructor calls at the call site), and (2)
   * it raises an exception if the operator is not found (so we skip
   * generating exception raising code at the call site)
   *
   * Irritatingly, we still have to generate the handful of instructions
   * for dealing with an exception being thrown during static initialization
   * (e.g. __cxa_guard_abort).  If we could annotate this method noexcept we
   * could avoid this code too, but as the name of the function suggests,
   * it does throw exceptions.
   */
  OperatorHandle findSchemaOrThrow(const char* name, const char* overload_name);

  // Like findSchema, but also returns OperatorHandle even if there is no schema
  c10::optional<OperatorHandle> findOp(const OperatorName& operator_name);

  // ------------------------------------------------------------------------
  //
  // Invoking operators
  //
  // ------------------------------------------------------------------------

  template<class Return, class... Args>
  Return call(const TypedOperatorHandle<Return (Args...)>& op, Args... args) const;

  // Like call, but override the default DispatchKey calculation code,
  // instead dispatching straight to the provided DispatchKey
  template<class Return, class... Args>
  Return callWithDispatchKey(const TypedOperatorHandle<Return (Args...)>& op, DispatchKey dispatchKey, Args... args) const;

  // Like call, but intended for use in a redispatch: you are currently
  // in some currentDispatchKey, you have finished processing the key and
  // you now want to redispatch to the next dispatch key in the chain.
  // This will mask out the current key *and all previous keys* from the
  // eligible set, and reinvoke the dispatcher.
  template<class Return, class... Args>
  Return redispatch(const TypedOperatorHandle<Return (Args...)>& op, DispatchKey currentDispatchKey, Args... args) const;

  // Invoke an operator via the boxed calling convention using an IValue stack
  void callBoxed(const OperatorHandle& op, Stack* stack) const;

  // ------------------------------------------------------------------------
  //
  // Performing registrations (NON user public; use op_registration)
  //
  // ------------------------------------------------------------------------

  /**
   * Register a new operator schema.
   *
   * If a schema with the same operator name and overload name already exists,
   * this function will check that both schemas are exactly identical.
   */
  RegistrationHandleRAII registerDef(FunctionSchema schema, std::string debug);

  /**
   * Register a kernel to the dispatch table for an operator.
   * If dispatch_key is nullopt, then this registers a fallback kernel.
   *
   * @return A RAII object that manages the lifetime of the registration.
   *         Once that object is destructed, the kernel will be deregistered.
   */
  // NB: steals the inferred function schema, as we may need to hold on to
  // it for a bit until the real schema turns up
  RegistrationHandleRAII registerImpl(OperatorName op_name, c10::optional<DispatchKey> dispatch_key, KernelFunction kernel, c10::optional<impl::CppSignature> cpp_signature, std::unique_ptr<FunctionSchema> inferred_function_schema, std::string debug);

  /**
   * Register a new operator by name.
   */
  RegistrationHandleRAII registerName(OperatorName op_name);

  /**
   * Register a fallback kernel for a backend.
   * If an operator is called but there is no concrete kernel for the dispatch
   * key of the given operator arguments, it will check if there is such a
   * fallback kernel for the given dispatch key and, if yes, call that one.
   */
  RegistrationHandleRAII registerFallback(DispatchKey dispatch_key, KernelFunction kernel, std::string debug);

  /**
   * Use to register whenever we had a TORCH_LIBRARY declaration in the frontend
   * API.  These invocations are only permitted once per program, so we raise
   * an error if this is called again for the same namespace.
   */
  RegistrationHandleRAII registerLibrary(std::string ns, std::string debug);

  // This function is a temporary hack that allows generated_unboxing_wrappers.cpp to register its codegen'ed
  // unboxing wrapper for aten operators. We still need those for some operators because not all work
  // with the templated unboxing logic yet.
  // TODO Delete setBoxedKernelFor_ once all operators work with the templated boxing logic
  void setManuallyBoxedKernelFor_(const OperatorHandle& op, KernelFunction::InternalBoxedKernelFunction* func);

  // ------------------------------------------------------------------------
  //
  // Listeners on registrations
  //
  // ------------------------------------------------------------------------

  /**
   * Add a listener that gets called whenever a new op is registered or an existing
   * op is deregistered. Immediately after registering, this listener gets called
   * for all previously registered ops, so it can be used to keep track of ops
   * registered with this dispatcher.
   */
  RegistrationHandleRAII addRegistrationListener(std::unique_ptr<OpRegistrationListener> listener);

  void checkInvariants() const;

  /* Check if operator calls with a given dispatch key
   * need to be observed with RecordFunction.
   */
  inline bool shouldRecord(DispatchKey dispatch_key) const {
    return dispatch_key != DispatchKey::BackendSelect;
  }

  //
  // ------------------------------------------------------------------------
  //
  // Assertions
  //
  // ------------------------------------------------------------------------

  /**
   * For testing purposes.
   * Returns a list of all operators that were created through calls to registerImpl(),
   * without any corresponding calls to registerDef(). After static initialization
   * is done this is almost certainly a bug, as the created OperatorHandle won't have
   * any schema associated with it and users calling the op through the dispatcher
   * won't be able to access it
   *
   * Note that we cannot enforce this invariant "as we go" during static initialization,
   * due to undefined static initialization order- we have no guarantees over the order
   * in which .def() and .impl() calls are registered in the dispatcher at static
   * initialization time. So this function should only be called after static initialization.
   */
  std::vector<OperatorHandle> findDanglingImpls() const;

private:
  Dispatcher();

  OperatorHandle findOrRegisterSchema_(FunctionSchema&& schema);
  OperatorHandle findOrRegisterName_(const OperatorName& op_name);

  void deregisterDef_(const OperatorHandle& op, const OperatorName& op_name);
  void deregisterImpl_(
    const OperatorHandle& op,
    const OperatorName& op_name,
    c10::optional<DispatchKey> dispatch_key,
    std::list<impl::AnnotatedKernel>::iterator kernel_handle);
  void deregisterName_(const OperatorHandle& op, const OperatorName& op_name);
  void deregisterFallback_(DispatchKey dispatchKey);
  void deregisterLibrary_(const std::string& ns);
  void cleanup(const OperatorHandle& op, const OperatorName& op_name);
  void checkSchemaCompatibility(const OperatorHandle& op, const FunctionSchema& schema, const std::string& debug);

  std::list<OperatorDef> operators_;
  LeftRight<ska::flat_hash_map<OperatorName, OperatorHandle>> operatorLookupTable_;
  // Map from namespace to debug string (saying, e.g., where the library was defined)
  ska::flat_hash_map<std::string, std::string> libraries_;

  std::array<impl::AnnotatedKernel, static_cast<uint8_t>(DispatchKey::NumDispatchKeys)> backendFallbackKernels_;

  std::unique_ptr<detail::RegistrationListenerList> listeners_;
  std::mutex mutex_;
};

/**
 * This is a handle to an operator schema registered with the dispatcher.
 * This handle can be used to register kernels with the dispatcher or
 * to lookup a kernel for a certain set of arguments.
 */
class CAFFE2_API OperatorHandle {
public:
  OperatorHandle(OperatorHandle&&) noexcept = default;
  OperatorHandle& operator=(OperatorHandle&&) noexcept = default;
  OperatorHandle(const OperatorHandle&) = default;
  OperatorHandle& operator=(const OperatorHandle&) = default;

  const OperatorName& operator_name() const {
    return operatorIterator_->op.operator_name();
  }

  bool hasSchema() const {
    return operatorIterator_->op.hasSchema();
  }

  const FunctionSchema& schema() const {
    return operatorIterator_->op.schema();
  }

  const std::string& debug() const {
    return operatorIterator_->op.debug();
  }

  std::string dumpState() const {
    return operatorIterator_->op.dumpState();
  }

  std::string dumpComputedTable() const {
    return operatorIterator_->op.dumpComputedTable();
  }

  void checkInvariants() const {
    return operatorIterator_->op.checkInvariants();
  }

  template<class FuncType>
  TypedOperatorHandle<FuncType> typed() const {
    // NB: This assert is not 100% sound: you can retrieve a typed() operator
    // handle prior to ANY C++ signature being registered on the operator
    // and the check will say everything is OK (at which point you can then
    // smuggle in a kernel that is typed incorrectly).  For everything
    // in core library this won't happen, because all the static registrations
    // will be done by the time a typed() handle is acquired.
    operatorIterator_->op.assertSignatureIsCorrect<FuncType>();
    return TypedOperatorHandle<FuncType>(operatorIterator_);
  }

  void callBoxed(Stack* stack) const {
    c10::Dispatcher::singleton().callBoxed(*this, stack);
  }

private:
  explicit OperatorHandle(std::list<Dispatcher::OperatorDef>::iterator operatorIterator)
  : operatorIterator_(std::move(operatorIterator)) {}
  friend class Dispatcher;
  template<class> friend class TypedOperatorHandle;

  std::list<Dispatcher::OperatorDef>::iterator operatorIterator_;
};

/**
 * This is a handle to an operator schema registered with the dispatcher.
 * It holds the same information as an OperatorHandle, but it is templated
 * on the operator arguments and allows calling the operator in an
 * unboxed way.
 */
template<class FuncType>
class TypedOperatorHandle final {
  static_assert(guts::false_t<FuncType>(), "FuncType in OperatorHandle::typed<FuncType> was not a valid function type");
};
template<class Return, class... Args>
class TypedOperatorHandle<Return (Args...)> final : public OperatorHandle {
public:
  TypedOperatorHandle(TypedOperatorHandle&&) noexcept = default;
  TypedOperatorHandle& operator=(TypedOperatorHandle&&) noexcept = default;
  TypedOperatorHandle(const TypedOperatorHandle&) = default;
  TypedOperatorHandle& operator=(const TypedOperatorHandle&) = default;

  Return call(Args... args) const {
    return c10::Dispatcher::singleton().call<Return, Args...>(*this, std::forward<Args>(args)...);
  }

  Return callWithDispatchKey(DispatchKey dispatchKey, Args... args) const {
    return c10::Dispatcher::singleton().callWithDispatchKey<Return, Args...>(*this, dispatchKey, std::forward<Args>(args)...);
  }

private:
  explicit TypedOperatorHandle(std::list<Dispatcher::OperatorDef>::iterator operatorIterator)
  : OperatorHandle(std::move(operatorIterator)) {}
  friend class OperatorHandle;
};

namespace detail {
template<class... Args> inline void unused_arg_(const Args&...) {}
}

template<class Return, class... Args>
inline Return Dispatcher::callWithDispatchKey(const TypedOperatorHandle<Return(Args...)>& op, DispatchKey dispatchKey, Args... args) const {
  detail::unused_arg_(args...);  // workaround for a false-positive warning about unused parameters in gcc 5
  // No alias dispatch key is allowed at runtime.
  TORCH_INTERNAL_ASSERT_DEBUG_ONLY(!c10::isAliasDispatchKey(dispatchKey));
  const KernelFunction& kernel = op.operatorIterator_->op.lookup(dispatchKey);

#ifndef PYTORCH_DISABLE_PER_OP_PROFILING
<<<<<<< HEAD
  // By default, when there're no high-frequency or non-sampled callbacks,
  // RecordFunction is pre-sampled as a perf optimization;
  // shouldRunRecordFunction checks whether RecordFunction should be executed,
  // and sets pre_sampled boolean argument value to whether pre-sampling was used -
  // this boolean is passed into RecordFunction to adjust the sampling rates of
  // the callbacks
  bool pre_sampled = false;
  if (at::shouldRunRecordFunction(pre_sampled)) {
    // Check if we need to run callbacks registered with RecordFunction
    // If true and callbacks need inputs, we box the arguments and pass
    // them into the callbacks and also into the kernel call

    // Note: for perf reasons we wouldn't want to pass arguments into
    // the function call or prematurely box them
    at::RecordFunction guard(at::RecordScope::FUNCTION, pre_sampled);
    if (C10_UNLIKELY(guard.isActive())) {
      if (shouldRecord(dispatchKey) && op.operatorIterator_->op.isObserved()) {
        int64_t seq_num = -1;
        // Setting sequence number in the Autograd case to associate
        // the forward range with the coresponding Autograd's node
        if (isIncludedInAlias(dispatchKey, DispatchKey::Autograd) && at::GradMode::is_enabled()) {
          seq_num = at::sequence_number::peek();
        }
        if (guard.needs_inputs) {
          torch::jit::Stack stack = impl::boxArgs(args...);
          guard.before(op, stack, seq_num);
        } else {
          guard.before(op, seq_num);
        }
=======
  // Check if we need to run callbacks registered with RecordFunction
  // If true and callbacks need inputs, we box the arguments and pass
  // them into the callbacks and also into the kernel call

  // Note: for perf reasons we wouldn't want to pass arguments into
  // the function call or prematurely box them
  at::RecordFunction guard(at::RecordScope::FUNCTION);
  if (C10_UNLIKELY(guard.isActive())) {
    if (shouldRecord(dispatchKey) && op.operatorIterator_->op.isObserved()) {
      int64_t seq_num = -1;
      // Setting sequence number in the Autograd case to associate
      // the forward range with the coresponding Autograd's node
      if (isIncludedInAlias(dispatchKey, DispatchKey::Autograd) && at::GradMode::is_enabled()) {
        seq_num = at::sequence_number::peek();
      }
      if (guard.needsInputs()) {
        torch::jit::Stack stack = impl::boxArgs(args...);
        guard.before(op, stack, seq_num);
      } else {
        guard.before(op, seq_num);
>>>>>>> a39398b9
      }
    }
    return kernel.template call<Return, Args...>(op, std::forward<Args>(args)...);
  }
#endif  // PYTORCH_DISABLE_PER_OP_PROFILING
  return kernel.template call<Return, Args...>(op, std::forward<Args>(args)...);
}

template<class Return, class... Args>
inline Return Dispatcher::call(const TypedOperatorHandle<Return(Args...)>& op, Args... args) const {
  detail::unused_arg_(args...);  // workaround for a false-positive warning about unused parameters in gcc 5
  auto dispatchKey = op.operatorIterator_->op.dispatchKeyExtractor()
    .template getDispatchKeyUnboxed<Args...>(
      DispatchKeySet::FULL,
      args...
    );
  return callWithDispatchKey<Return, Args...>(op, dispatchKey, args...);
}

template<class Return, class... Args>
inline Return Dispatcher::redispatch(const TypedOperatorHandle<Return (Args...)>& op, DispatchKey currentDispatchKey, Args... args) const {
  detail::unused_arg_(args...);  // workaround for a false-positive warning about unused parameters in gcc 5
  auto dispatchKey = op.operatorIterator_->op.dispatchKeyExtractor()
    .template getDispatchKeyUnboxed<Args...>(
      DispatchKeySet(DispatchKeySet::FULL_AFTER, currentDispatchKey),
      args...
    );
  // do not use RecordFunction on redispatch
  const KernelFunction& kernel = op.operatorIterator_->op.lookup(dispatchKey);
  return kernel.template call<Return, Args...>(op, std::forward<Args>(args)...);
}

inline void Dispatcher::callBoxed(const OperatorHandle& op, Stack* stack) const {
  // note: this doesn't need the mutex because write operations on the list keep iterators intact.
  const auto& entry = op.operatorIterator_->op;
  auto dispatchKey = entry.dispatchKeyExtractor().getDispatchKeyBoxed(stack);
  const auto& kernel = entry.lookup(dispatchKey);

#ifndef PYTORCH_DISABLE_PER_OP_PROFILING
<<<<<<< HEAD
  bool pre_sampled = false;
  if (at::shouldRunRecordFunction(pre_sampled)) {
    // using already existing stack to record function execution in observers
    at::RecordFunction guard(at::RecordScope::FUNCTION, pre_sampled);
    if (C10_UNLIKELY(guard.isActive())) {
      if (shouldRecord(dispatchKey) && entry.isObserved()) {
        int64_t seq_num = -1;
        if (isIncludedInAlias(dispatchKey, DispatchKey::Autograd) && at::GradMode::is_enabled()) {
          seq_num = at::sequence_number::peek();
        }
        if (guard.needs_inputs) {
          guard.before(op, *stack, seq_num);
        } else {
          guard.before(op, seq_num);
        }
=======
  // using already existing stack to record function execution in observers
  at::RecordFunction guard(at::RecordScope::FUNCTION);
  if (C10_UNLIKELY(guard.isActive())) {
    if (shouldRecord(dispatchKey) && entry.isObserved()) {
      int64_t seq_num = -1;
      if (isIncludedInAlias(dispatchKey, DispatchKey::Autograd) && at::GradMode::is_enabled()) {
        seq_num = at::sequence_number::peek();
      }
      if (guard.needsInputs()) {
        guard.before(op, *stack, seq_num);
      } else {
        guard.before(op, seq_num);
>>>>>>> a39398b9
      }
    }
    kernel.callBoxed(op, stack);
    return;
  }
#endif  // PYTORCH_DISABLE_PER_OP_PROFILING
  kernel.callBoxed(op, stack);
}

} // namespace c10<|MERGE_RESOLUTION|>--- conflicted
+++ resolved
@@ -371,7 +371,6 @@
   const KernelFunction& kernel = op.operatorIterator_->op.lookup(dispatchKey);
 
 #ifndef PYTORCH_DISABLE_PER_OP_PROFILING
-<<<<<<< HEAD
   // By default, when there're no high-frequency or non-sampled callbacks,
   // RecordFunction is pre-sampled as a perf optimization;
   // shouldRunRecordFunction checks whether RecordFunction should be executed,
@@ -395,34 +394,12 @@
         if (isIncludedInAlias(dispatchKey, DispatchKey::Autograd) && at::GradMode::is_enabled()) {
           seq_num = at::sequence_number::peek();
         }
-        if (guard.needs_inputs) {
+        if (guard.needsInputs()) {
           torch::jit::Stack stack = impl::boxArgs(args...);
           guard.before(op, stack, seq_num);
         } else {
           guard.before(op, seq_num);
         }
-=======
-  // Check if we need to run callbacks registered with RecordFunction
-  // If true and callbacks need inputs, we box the arguments and pass
-  // them into the callbacks and also into the kernel call
-
-  // Note: for perf reasons we wouldn't want to pass arguments into
-  // the function call or prematurely box them
-  at::RecordFunction guard(at::RecordScope::FUNCTION);
-  if (C10_UNLIKELY(guard.isActive())) {
-    if (shouldRecord(dispatchKey) && op.operatorIterator_->op.isObserved()) {
-      int64_t seq_num = -1;
-      // Setting sequence number in the Autograd case to associate
-      // the forward range with the coresponding Autograd's node
-      if (isIncludedInAlias(dispatchKey, DispatchKey::Autograd) && at::GradMode::is_enabled()) {
-        seq_num = at::sequence_number::peek();
-      }
-      if (guard.needsInputs()) {
-        torch::jit::Stack stack = impl::boxArgs(args...);
-        guard.before(op, stack, seq_num);
-      } else {
-        guard.before(op, seq_num);
->>>>>>> a39398b9
       }
     }
     return kernel.template call<Return, Args...>(op, std::forward<Args>(args)...);
@@ -462,7 +439,6 @@
   const auto& kernel = entry.lookup(dispatchKey);
 
 #ifndef PYTORCH_DISABLE_PER_OP_PROFILING
-<<<<<<< HEAD
   bool pre_sampled = false;
   if (at::shouldRunRecordFunction(pre_sampled)) {
     // using already existing stack to record function execution in observers
@@ -473,25 +449,11 @@
         if (isIncludedInAlias(dispatchKey, DispatchKey::Autograd) && at::GradMode::is_enabled()) {
           seq_num = at::sequence_number::peek();
         }
-        if (guard.needs_inputs) {
+        if (guard.needsInputs()) {
           guard.before(op, *stack, seq_num);
         } else {
           guard.before(op, seq_num);
         }
-=======
-  // using already existing stack to record function execution in observers
-  at::RecordFunction guard(at::RecordScope::FUNCTION);
-  if (C10_UNLIKELY(guard.isActive())) {
-    if (shouldRecord(dispatchKey) && entry.isObserved()) {
-      int64_t seq_num = -1;
-      if (isIncludedInAlias(dispatchKey, DispatchKey::Autograd) && at::GradMode::is_enabled()) {
-        seq_num = at::sequence_number::peek();
-      }
-      if (guard.needsInputs()) {
-        guard.before(op, *stack, seq_num);
-      } else {
-        guard.before(op, seq_num);
->>>>>>> a39398b9
       }
     }
     kernel.callBoxed(op, stack);
