#pragma once

// DO NOT DEFINE STATIC DATA IN THIS HEADER!
// See Note [Do not compile initializers with AVX]

#include <ATen/cpu/vec256/intrinsics.h>
#include <ATen/cpu/vec256/vec256_base.h>
// Sleef offers vectorized versions of some transcedentals
// such as sin, cos, tan etc..
// However for now opting for STL, since we are not building
// with Sleef for mobile yet.

namespace at {
namespace vec256 {
// See Note [Acceptable use of anonymous namespace in header]
namespace {

// Right now contains only aarch64 implementation.
// Due to follow two reasons aarch32 is not currently supported.
// 1. Due to difference in ISA been aarch32 and aarch64, intrinsics
//    that work for aarch64 dont work for aarch32.
// 2. Android NDK r21 has problems with compiling aarch32.
//    Clang seg faults.
//    https://github.com/android/ndk/issues/1248
//    https://bugs.llvm.org/show_bug.cgi?id=45824
// Most likely we will do aarch32 support with inline asm.
#if defined(__aarch64__)

#ifdef __BIG_ENDIAN__
#error "Big endian is not supported."
#endif

template<int index, bool mask_val>
struct BlendRegs {
  static float32x4_t impl(
    const float32x4_t& a, const float32x4_t& b, float32x4_t& res);
};

template<int index>
struct BlendRegs<index, true>{
  static float32x4_t impl(
      const float32x4_t& a, const float32x4_t& b, float32x4_t& res) {
    return vsetq_lane_f32(vgetq_lane_f32(b, index), res, index);
  }
};

template<int index>
struct BlendRegs<index, false>{
  static float32x4_t impl(
      const float32x4_t& a, const float32x4_t& b, float32x4_t& res) {
    return vsetq_lane_f32(vgetq_lane_f32(a, index), res, index);
  }
};

template <> class Vec256<float> {
private:
  float32x4x2_t values;
public:
  using value_type = float;
  using size_type = int;
  static constexpr size_type size() {
    return 8;
  }
  Vec256() {}
  Vec256(float32x4x2_t v) : values(v) {}
  Vec256(float val) : values{vdupq_n_f32(val), vdupq_n_f32(val) } {}
  Vec256(float val0, float val1, float val2, float val3,
         float val4, float val5, float val6, float val7) :
         values{val0, val1, val2, val3, val4, val5, val6, val7} {}
  Vec256(float32x4_t val0, float32x4_t val1) : values{val0, val1} {}
  operator float32x4x2_t() const {
    return values;
  }
  template <int64_t mask>
  static Vec256<float> blend(const Vec256<float>& a, const Vec256<float>& b) {
    Vec256<float> vec;
    // 0.
    vec.values.val[0] =
      BlendRegs<0, (mask & 0x01)!=0>::impl(
          a.values.val[0], b.values.val[0], vec.values.val[0]);
    vec.values.val[0] =
      BlendRegs<1, (mask & 0x02)!=0>::impl(
          a.values.val[0], b.values.val[0], vec.values.val[0]);
    vec.values.val[0] =
      BlendRegs<2, (mask & 0x04)!=0>::impl(
          a.values.val[0], b.values.val[0], vec.values.val[0]);
    vec.values.val[0] =
      BlendRegs<3, (mask & 0x08)!=0>::impl(
          a.values.val[0], b.values.val[0], vec.values.val[0]);
    // 1.
    vec.values.val[1] =
      BlendRegs<0, (mask & 0x10)!=0>::impl(
          a.values.val[1], b.values.val[1], vec.values.val[1]);
    vec.values.val[1] =
      BlendRegs<1, (mask & 0x20)!=0>::impl(
          a.values.val[1], b.values.val[1], vec.values.val[1]);
    vec.values.val[1] =
      BlendRegs<2, (mask & 0x40)!=0>::impl(
          a.values.val[1], b.values.val[1], vec.values.val[1]);
    vec.values.val[1] =
      BlendRegs<3, (mask & 0x80)!=0>::impl(
          a.values.val[1], b.values.val[1], vec.values.val[1]);
    return vec;
  }
  static Vec256<float> blendv(const Vec256<float>& a, const Vec256<float>& b,
                              const Vec256<float>& mask) {
    // TODO
    // NB: This requires that each value, i.e., each uint value,
    // of the mask either all be zeros or all be 1s.
    // We perhaps need some kind of an assert?
    // But that will affect performance.
    Vec256<float> vec(mask.values);
    vec.values.val[0] = vbslq_f32(
        vreinterpretq_u32_f32(vec.values.val[0]),
        b.values.val[0],
        a.values.val[0]);
    vec.values.val[1] = vbslq_f32(
        vreinterpretq_u32_f32(vec.values.val[1]),
        b.values.val[1],
        a.values.val[1]);
    return vec;
  }
  template<typename step_t>
  static Vec256<float> arange(float base = 0.f, step_t step = static_cast<step_t>(1)) {
    const Vec256<float> base_vec(base);
    const Vec256<float> step_vec(step);
    const Vec256<float> step_sizes(0, 1, 2, 3, 4, 5, 6, 7);
    return fmadd(step_sizes, step_vec, base_vec);
  }
  static Vec256<float> set(const Vec256<float>& a, const Vec256<float>& b,
                           int64_t count = size()) {
    switch (count) {
      case 0:
        return a;
      case 1:
        {
          Vec256<float> vec;
          static uint32x4_t mask_low = {0xFFFFFFFF, 0x0, 0x0, 0x0};
          vec.values.val[0] = vreinterpretq_f32_u32(mask_low);
          vec.values.val[1] = a.values.val[1];
          vec.values.val[0] = vbslq_f32(
              vreinterpretq_u32_f32(vec.values.val[0]),
              b.values.val[0],
              a.values.val[0]);
          return vec;
        }
      case 2:
        {
          Vec256<float> vec;
          static uint32x4_t mask_low = {0xFFFFFFFF, 0xFFFFFFFF, 0x0, 0x0};
          vec.values.val[0] = vreinterpretq_f32_u32(mask_low);
          vec.values.val[1] = a.values.val[1];
          vec.values.val[0] = vbslq_f32(
              vreinterpretq_u32_f32(vec.values.val[0]),
              b.values.val[0],
              a.values.val[0]);
          return vec;
        }
      case 3:
        {
          Vec256<float> vec;
          static uint32x4_t mask_low = {0xFFFFFFFF, 0xFFFFFFFF, 0xFFFFFFFF, 0x0};
          vec.values.val[0] = vreinterpretq_f32_u32(mask_low);
          vec.values.val[1] = a.values.val[1];
          vec.values.val[0] = vbslq_f32(
              vreinterpretq_u32_f32(vec.values.val[0]),
              b.values.val[0],
              a.values.val[0]);
          return vec;
        }
      case 4:
        return Vec256<float>(b.values.val[0], a.values.val[1]);
      case 5:
        {
          Vec256<float> vec;
          static uint32x4_t mask_high = {0xFFFFFFFF, 0x0, 0x0, 0x0};
          vec.values.val[0] = b.values.val[0];
          vec.values.val[1] = vreinterpretq_f32_u32(mask_high);
          vec.values.val[1] = vbslq_f32(
              vreinterpretq_u32_f32(vec.values.val[1]),
              b.values.val[1],
              a.values.val[1]);
          return vec;
        }
      case 6:
        {
          Vec256<float> vec;
          static uint32x4_t mask_high = {0xFFFFFFFF, 0xFFFFFFFF, 0x0, 0x0};
          vec.values.val[0] = b.values.val[0];
          vec.values.val[1] = vreinterpretq_f32_u32(mask_high);
          vec.values.val[1] = vbslq_f32(
              vreinterpretq_u32_f32(vec.values.val[1]),
              b.values.val[1],
              a.values.val[1]);
          return vec;
        }
      case 7:
        {
          Vec256<float> vec;
          static uint32x4_t mask_high = {0xFFFFFFFF, 0xFFFFFFFF, 0xFFFFFFFF, 0x0};
          vec.values.val[0] = b.values.val[0];
          vec.values.val[1] = vreinterpretq_f32_u32(mask_high);
          vec.values.val[1] = vbslq_f32(
              vreinterpretq_u32_f32(vec.values.val[1]),
              b.values.val[1],
              a.values.val[1]);
          return vec;
        }
    }
    return b;
  }
  static Vec256<float> loadu(const void* ptr, int64_t count = size()) {
    if (count == size()) {
      return vld1q_f32_x2(reinterpret_cast<const float*>(ptr));
    }
    else if (count == (size() >> 1)) {
      Vec256<float> res;
      res.values.val[0] = vld1q_f32(reinterpret_cast<const float*>(ptr));
      res.values.val[1] = vdupq_n_f32(0.f);
      return res;
    }
    else {
      __at_align32__ float tmp_values[size()];
      for (auto i = 0; i < size(); ++i) {
        tmp_values[i] = 0.0;
      }
      std::memcpy(
          tmp_values,
          reinterpret_cast<const float*>(ptr),
          count * sizeof(float));
      return vld1q_f32_x2(reinterpret_cast<const float*>(tmp_values));
    }
  }
  void store(void* ptr, int64_t count = size()) const {
    if (count == size()) {
      vst1q_f32_x2(reinterpret_cast<float*>(ptr), values);
    }
    else if (count == (size() >> 1)) {
      vst1q_f32(reinterpret_cast<float*>(ptr), values.val[0]);
    }
    else {
      float tmp_values[size()];
      vst1q_f32_x2(reinterpret_cast<float*>(tmp_values), values);
      std::memcpy(ptr, tmp_values, count * sizeof(float));
    }
  }
  inline const float32x4_t& get_low() const {
    return values.val[0];
  }
  inline float32x4_t& get_low() {
    return values.val[0];
  }
  inline const float32x4_t& get_high() const {
    return values.val[1];
  }
  inline float32x4_t& get_high() {
    return values.val[1];
  }
  // Very slow implementation of indexing.
  // Only required because vec256_qint refers to this.
  // Once we specialize that implementation for ARM
  // this should be removed. TODO (kimishpatel)
  float operator[](int idx) const {
    __at_align32__ float tmp[size()];
    store(tmp);
    return tmp[idx];
  }
  float operator[](int idx) {
    __at_align32__ float tmp[size()];
    store(tmp);
    return tmp[idx];
  }
  // For boolean version where we want to if any 1/all zero
  // etc. can be done faster in a different way.
  int zero_mask() const {
    __at_align32__ float tmp[size()];
    store(tmp);
    int mask = 0;
    for (int i = 0; i < size(); ++ i) {
      if (tmp[i] == 0.f) {
        mask |= (1 << i);
      }
    }
    return mask;
  }
  Vec256<float> isnan() const {
    __at_align32__ float tmp[size()];
    __at_align32__ float res[size()];
    store(tmp);
<<<<<<< HEAD
    for (int64_t i = 0; i < size(); i++) {
=======
    for (int i = 0; i < size(); i++) {
>>>>>>> 0cc42809
      if (_isnan(tmp[i])) {
        std::memset(static_cast<void*>(&res[i]), 0xFF, sizeof(float));
      } else {
        std::memset(static_cast<void*>(&res[i]), 0, sizeof(float));
      }
    }
    return loadu(res);
  };
  Vec256<float> map(float (*f)(float)) const {
    __at_align32__ float tmp[size()];
    store(tmp);
    for (int64_t i = 0; i < size(); i++) {
      tmp[i] = f(tmp[i]);
    }
    return loadu(tmp);
  }
  Vec256<float> abs() const {
    return Vec256<float>(vabsq_f32(values.val[0]), vabsq_f32(values.val[1]));
  }
  Vec256<float> angle() const {
    return Vec256<float>(0.f);
  }
  Vec256<float> real() const {
    return *this;
  }
  Vec256<float> imag() const {
    return Vec256<float>(0.f);
  }
  Vec256<float> conj() const {
    return *this;
  }
  Vec256<float> acos() const {
    return map(std::acos);
  }
  Vec256<float> asin() const {
    return map(std::asin);
  }
  Vec256<float> atan() const {
    return map(std::atan);
  }
  Vec256<float> atan2(const Vec256<float> &exp) const {
    __at_align32__ float tmp[size()];
    __at_align32__ float tmp_exp[size()];
    store(tmp);
    exp.store(tmp_exp);
    for (int64_t i = 0; i < size(); i++) {
      tmp[i] = std::atan2(tmp[i], tmp_exp[i]);
    }
    return loadu(tmp);
  }
  Vec256<float> copysign(const Vec256<float> &sign) const {
    __at_align32__ float tmp[size()];
    __at_align32__ float tmp_sign[size()];
    store(tmp);
    sign.store(tmp_sign);
    for (size_type i = 0; i < size(); i++) {
      tmp[i] = std::copysign(tmp[i], tmp_sign[i]);
    }
    return loadu(tmp);
  }
  Vec256<float> erf() const {
    return map(std::erf);
  }
  Vec256<float> erfc() const {
    return map(std::erfc);
  }
  Vec256<float> erfinv() const {
    return map(calc_erfinv);
  }
  Vec256<float> exp() const {
    return map(std::exp);
  }
  Vec256<float> expm1() const {
    return map(std::expm1);
  }
  Vec256<float> fmod(const Vec256<float>& q) const {
    __at_align32__ float tmp[size()];
    __at_align32__ float tmp_q[size()];
    store(tmp);
    q.store(tmp_q);
    for (int64_t i = 0; i < size(); i++) {
      tmp[i] = std::fmod(tmp[i], tmp_q[i]);
    }
    return loadu(tmp);
  }
  Vec256<float> hypot(const Vec256<float> &b) const {
    __at_align32__ float tmp[size()];
    __at_align32__ float tmp_b[size()];
    store(tmp);
    b.store(tmp_b);
    for (int64_t i = 0; i < size(); i++) {
      tmp[i] = std::hypot(tmp[i], tmp_b[i]);
    }
    return loadu(tmp);
  }
  Vec256<float> i0() const {
    return map(calc_i0);
  }
  Vec256<float> i0e() const {
    return map(calc_i0e);
  }
  Vec256<float> igamma(const Vec256<float> &x) const {
    __at_align32__ float tmp[size()];
    __at_align32__ float tmp_x[size()];
    store(tmp);
    x.store(tmp_x);
    for (int64_t i = 0; i < size(); i++) {
      tmp[i] = calc_igamma(tmp[i], tmp_x[i]);
    }
    return loadu(tmp);
  }
  Vec256<float> igammac(const Vec256<float> &x) const {
    __at_align32__ float tmp[size()];
    __at_align32__ float tmp_x[size()];
    store(tmp);
    x.store(tmp_x);
    for (int64_t i = 0; i < size(); i++) {
      tmp[i] = calc_igammac(tmp[i], tmp_x[i]);
    }
    return loadu(tmp);
  }
  Vec256<float> log() const {
    return map(std::log);
  }
  Vec256<float> log10() const {
    return map(std::log10);
  }
  Vec256<float> log1p() const {
    return map(std::log1p);
  }
  Vec256<float> log2() const {
    return map(std::log2);
  }
  Vec256<float> nextafter(const Vec256<float> &b) const {
    __at_align32__ float tmp[size()];
    __at_align32__ float tmp_b[size()];
    store(tmp);
    b.store(tmp_b);
    for (int64_t i = 0; i < size(); i++) {
      tmp[i] = std::nextafter(tmp[i], tmp_b[i]);
    }
    return loadu(tmp);
  }
  Vec256<float> frac() const;
  Vec256<float> sin() const {
    return map(std::sin);
  }
  Vec256<float> sinh() const {
    return map(std::sinh);
  }
  Vec256<float> cos() const {
    return map(std::cos);
  }
  Vec256<float> cosh() const {
    return map(std::cosh);
  }
  Vec256<float> ceil() const {
    return map(at::native::ceil_impl);
  }
  Vec256<float> floor() const {
    return map(at::native::floor_impl);
  }
  Vec256<float> neg() const {
    return Vec256<float>(
        vnegq_f32(values.val[0]),
        vnegq_f32(values.val[1]));
  }
  Vec256<float> round() const {
    // We do not use std::round because we would like to round midway numbers to the nearest even integer.
    return map(at::native::round_impl);
  }
  Vec256<float> tan() const {
    return map(std::tan);
  }
  Vec256<float> tanh() const {
    return map(std::tanh);
  }
  Vec256<float> trunc() const {
    float32x4_t r0 = vcvtq_f32_s32(vcvtq_s32_f32(values.val[0]));
    float32x4_t r1 = vcvtq_f32_s32(vcvtq_s32_f32(values.val[1]));
    return Vec256<float>(r0, r1);
  }
  Vec256<float> lgamma() const {
    return map(std::lgamma);
  }
  Vec256<float> sqrt() const {
    return Vec256<float>(
        vsqrtq_f32(values.val[0]),
        vsqrtq_f32(values.val[1]));
  }
  Vec256<float> reciprocal() const {
    float32x4_t r0 = vrecpeq_f32(values.val[0]);
    float32x4_t r1 = vrecpeq_f32(values.val[1]);
    // Run two more Netwon's method iterations to get more accurate results
    r0 = vmulq_f32(vrecpsq_f32(values.val[0], r0), r0);
    r0 = vmulq_f32(vrecpsq_f32(values.val[0], r0), r0);
    r1 = vmulq_f32(vrecpsq_f32(values.val[1], r1), r1);
    r1 = vmulq_f32(vrecpsq_f32(values.val[1], r1), r1);
    return Vec256<float>(r0, r1);
  }
  Vec256<float> rsqrt() const {
    float32x4_t r0 =  vrsqrteq_f32(values.val[0]);
    float32x4_t r1 =  vrsqrteq_f32(values.val[1]);
    r0 = vmulq_f32(vrsqrtsq_f32(vmulq_f32(values.val[0], r0), r0), r0);
    r0 = vmulq_f32(vrsqrtsq_f32(vmulq_f32(values.val[0], r0), r0), r0);
    r1 = vmulq_f32(vrsqrtsq_f32(vmulq_f32(values.val[1], r1), r1), r1);
    r1 = vmulq_f32(vrsqrtsq_f32(vmulq_f32(values.val[1], r1), r1), r1);
    return Vec256<float>(r0, r1);
  }
  Vec256<float> pow(const Vec256<float> &exp) const {
    __at_align32__ float tmp[size()];
    __at_align32__ float tmp_exp[size()];
    store(tmp);
    exp.store(tmp_exp);
    for (int64_t i = 0; i < size(); i++) {
      tmp[i] = std::pow(tmp[i], tmp_exp[i]);
    }
    return loadu(tmp);
  }
  Vec256<float> operator==(const Vec256<float>& other) const {
    float32x4_t r0 =
      vreinterpretq_f32_u32(vceqq_f32(values.val[0], other.values.val[0]));
    float32x4_t r1 =
      vreinterpretq_f32_u32(vceqq_f32(values.val[1], other.values.val[1]));
    return Vec256<float>(r0, r1);
  }

  Vec256<float> operator!=(const Vec256<float>& other) const {
    float32x4_t r0 = vreinterpretq_f32_u32(
        vmvnq_u32(vceqq_f32(values.val[0], other.values.val[0])));
    float32x4_t r1 = vreinterpretq_f32_u32(
        vmvnq_u32(vceqq_f32(values.val[1], other.values.val[1])));
    return Vec256<float>(r0, r1);
  }

  Vec256<float> operator<(const Vec256<float>& other) const {
    float32x4_t r0 =
      vreinterpretq_f32_u32(vcltq_f32(values.val[0], other.values.val[0]));
    float32x4_t r1 =
      vreinterpretq_f32_u32(vcltq_f32(values.val[1], other.values.val[1]));
    return Vec256<float>(r0, r1);
  }

  Vec256<float> operator<=(const Vec256<float>& other) const {
    float32x4_t r0 =
      vreinterpretq_f32_u32(vcleq_f32(values.val[0], other.values.val[0]));
    float32x4_t r1 =
      vreinterpretq_f32_u32(vcleq_f32(values.val[1], other.values.val[1]));
    return Vec256<float>(r0, r1);
  }

  Vec256<float> operator>(const Vec256<float>& other) const {
    float32x4_t r0 =
      vreinterpretq_f32_u32(vcgtq_f32(values.val[0], other.values.val[0]));
    float32x4_t r1 =
      vreinterpretq_f32_u32(vcgtq_f32(values.val[1], other.values.val[1]));
    return Vec256<float>(r0, r1);
  }

  Vec256<float> operator>=(const Vec256<float>& other) const {
    float32x4_t r0 =
      vreinterpretq_f32_u32(vcgeq_f32(values.val[0], other.values.val[0]));
    float32x4_t r1 =
      vreinterpretq_f32_u32(vcgeq_f32(values.val[1], other.values.val[1]));
    return Vec256<float>(r0, r1);
  }

  Vec256<float> eq(const Vec256<float>& other) const;
  Vec256<float> ne(const Vec256<float>& other) const;
  Vec256<float> gt(const Vec256<float>& other) const;
  Vec256<float> ge(const Vec256<float>& other) const;
  Vec256<float> lt(const Vec256<float>& other) const;
  Vec256<float> le(const Vec256<float>& other) const;
};

template <>
Vec256<float> inline operator+(const Vec256<float>& a, const Vec256<float>& b) {
  float32x4_t r0 = vaddq_f32(a.get_low(), b.get_low());
  float32x4_t r1 = vaddq_f32(a.get_high(), b.get_high());
  return Vec256<float>(r0, r1);
}

template <>
Vec256<float> inline operator-(const Vec256<float>& a, const Vec256<float>& b) {
  float32x4_t r0 = vsubq_f32(a.get_low(), b.get_low());
  float32x4_t r1 = vsubq_f32(a.get_high(), b.get_high());
  return Vec256<float>(r0, r1);
}

template <>
Vec256<float> inline operator*(const Vec256<float>& a, const Vec256<float>& b) {
  float32x4_t r0 = vmulq_f32(a.get_low(), b.get_low());
  float32x4_t r1 = vmulq_f32(a.get_high(), b.get_high());
  return Vec256<float>(r0, r1);
}

template <>
Vec256<float> inline operator/(const Vec256<float>& a, const Vec256<float>& b) {
  float32x4_t r0 = vdivq_f32(a.get_low(), b.get_low());
  float32x4_t r1 = vdivq_f32(a.get_high(), b.get_high());
  return Vec256<float>(r0, r1);
}

// frac. Implement this here so we can use subtraction
Vec256<float> Vec256<float>::frac() const {
  return *this - this->trunc();
}

// Implements the IEEE 754 201X `maximum` operation, which propagates NaN if
// either input is a NaN.
template <>
Vec256<float> inline maximum(const Vec256<float>& a, const Vec256<float>& b) {
  float32x4_t r0 = vmaxq_f32(a.get_low(), b.get_low());
  float32x4_t r1 = vmaxq_f32(a.get_high(), b.get_high());
  return Vec256<float>(r0, r1);
}

// Implements the IEEE 754 201X `minimum` operation, which propagates NaN if
// either input is a NaN.
template <>
Vec256<float> inline minimum(const Vec256<float>& a, const Vec256<float>& b) {
  float32x4_t r0 = vminq_f32(a.get_low(), b.get_low());
  float32x4_t r1 = vminq_f32(a.get_high(), b.get_high());
  return Vec256<float>(r0, r1);
}

template <>
Vec256<float> inline clamp(const Vec256<float>& a, const Vec256<float>& min, const Vec256<float>& max) {
  return minimum(max, maximum(min, a));
}

template <>
Vec256<float> inline clamp_max(const Vec256<float>& a, const Vec256<float>& max) {
  return minimum(max, a);
}

template <>
Vec256<float> inline clamp_min(const Vec256<float>& a, const Vec256<float>& min) {
  return maximum(min, a);
}

template <>
Vec256<float> inline operator&(const Vec256<float>& a, const Vec256<float>& b) {
  float32x4_t r0 = vreinterpretq_f32_u32(vandq_u32(
      vreinterpretq_u32_f32(a.get_low()),
      vreinterpretq_u32_f32(b.get_low())));
  float32x4_t r1 = vreinterpretq_f32_u32(vandq_u32(
      vreinterpretq_u32_f32(a.get_high()),
      vreinterpretq_u32_f32(b.get_high())));
  return Vec256<float>(r0, r1);
}

template <>
Vec256<float> inline operator|(const Vec256<float>& a, const Vec256<float>& b) {
  float32x4_t r0 = vreinterpretq_f32_u32(vorrq_u32(
      vreinterpretq_u32_f32(a.get_low()),
      vreinterpretq_u32_f32(b.get_low())));
  float32x4_t r1 = vreinterpretq_f32_u32(vorrq_u32(
      vreinterpretq_u32_f32(a.get_high()),
      vreinterpretq_u32_f32(b.get_high())));
  return Vec256<float>(r0, r1);
}

template <>
Vec256<float> inline operator^(const Vec256<float>& a, const Vec256<float>& b) {
  float32x4_t r0 = vreinterpretq_f32_u32(veorq_u32(
      vreinterpretq_u32_f32(a.get_low()),
      vreinterpretq_u32_f32(b.get_low())));
  float32x4_t r1 = vreinterpretq_f32_u32(veorq_u32(
      vreinterpretq_u32_f32(a.get_high()),
      vreinterpretq_u32_f32(b.get_high())));
  return Vec256<float>(r0, r1);
}

Vec256<float> Vec256<float>::eq(const Vec256<float>& other) const {
  return (*this == other) & Vec256<float>(1.0f);
}

Vec256<float> Vec256<float>::ne(const Vec256<float>& other) const {
  return (*this != other) & Vec256<float>(1.0f);
}

Vec256<float> Vec256<float>::gt(const Vec256<float>& other) const {
  return (*this > other) & Vec256<float>(1.0f);
}

Vec256<float> Vec256<float>::ge(const Vec256<float>& other) const {
  return (*this >= other) & Vec256<float>(1.0f);
}

Vec256<float> Vec256<float>::lt(const Vec256<float>& other) const {
  return (*this < other) & Vec256<float>(1.0f);
}

Vec256<float> Vec256<float>::le(const Vec256<float>& other) const {
  return (*this <= other) & Vec256<float>(1.0f);
}

template <>
inline void convert(const float* src, int32_t* dst, int64_t n) {
  int64_t i;
#pragma unroll
  for (i = 0; i <= (n - Vec256<float>::size()); i += Vec256<float>::size()) {
    vst1q_s32(dst + i, vcvtq_s32_f32(vld1q_f32(src + i)));
    vst1q_s32(dst + i + 4, vcvtq_s32_f32(vld1q_f32(src + i + 4)));
  }
#pragma unroll
  for (; i < n; i++) {
    dst[i] = static_cast<int32_t>(src[i]);
  }
}

template <>
inline void convert(const int32_t* src, float* dst, int64_t n) {
  int64_t i;
#pragma unroll
  for (i = 0; i <= (n - Vec256<float>::size()); i += Vec256<float>::size()) {
    vst1q_f32(dst + i, vcvtq_f32_s32(vld1q_s32(src + i)));
    vst1q_f32(dst + i + 4, vcvtq_f32_s32(vld1q_s32(src + i + 4)));
  }
#pragma unroll
  for (; i < n; i++) {
    dst[i] = static_cast<float>(src[i]);
  }
}

template <>
Vec256<float> inline fmadd(const Vec256<float>& a, const Vec256<float>& b, const Vec256<float>& c) {
  float32x4_t r0 = vfmaq_f32(c.get_low(), a.get_low(), b.get_low());
  float32x4_t r1 = vfmaq_f32(c.get_high(), a.get_high(), b.get_high());
  return Vec256<float>(r0, r1);
}

#endif /* defined(aarch64) */

}}}<|MERGE_RESOLUTION|>--- conflicted
+++ resolved
@@ -287,11 +287,7 @@
     __at_align32__ float tmp[size()];
     __at_align32__ float res[size()];
     store(tmp);
-<<<<<<< HEAD
-    for (int64_t i = 0; i < size(); i++) {
-=======
     for (int i = 0; i < size(); i++) {
->>>>>>> 0cc42809
       if (_isnan(tmp[i])) {
         std::memset(static_cast<void*>(&res[i]), 0xFF, sizeof(float));
       } else {
