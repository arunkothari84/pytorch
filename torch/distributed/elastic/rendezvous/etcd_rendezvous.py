--- conflicted
+++ resolved
@@ -7,19 +7,14 @@
 # This source code is licensed under the BSD-style license found in the
 # LICENSE file in the root directory of this source tree.
 
-import datetime
 import json
 import logging
-import random
 import sys
 import threading
 import time
-from base64 import b64decode, b64encode
 from typing import Optional
 
 import etcd  # type: ignore[import]
-# pyre-ignore[21]: Could not find name `Store` in `torch.distributed`.
-from torch.distributed import Store
 from torch.distributed.elastic.rendezvous import (
     RendezvousClosedError,
     RendezvousError,
@@ -28,12 +23,8 @@
     RendezvousTimeoutError,
 )
 
-<<<<<<< HEAD
-from .utils import _parse_rendezvous_endpoint
-=======
 from .utils import parse_rendezvous_endpoint
 from .etcd_store import EtcdStore, cas_delay
->>>>>>> e1a7ec3c
 
 
 _log_fmt = logging.Formatter("%(levelname)s %(asctime)s %(message)s")
@@ -81,12 +72,6 @@
 # etcd server is persistent), and has no affect on correctnes, but should be
 # larger than any timeouts that a worker process is expected to survive:
 CONST_RUNID_SUBROOT_TTL = 7200  # 2 hours
-
-
-# Delay (sleep) for a small random amount to reduce CAS failures.
-# This does not affect correctness, but will reduce requests to etcd server.
-def cas_delay():
-    time.sleep(random.uniform(0, 0.1))
 
 
 class EtcdRendezvousHandler(RendezvousHandler):
@@ -986,189 +971,6 @@
         return EtcdStore(etcd_client=self.client, etcd_store_prefix=store_path)
 
 
-# pyre-fixme[11]: Annotation `Store` is not defined as a type.
-class EtcdStore(Store):
-    """
-    Implements a c10 Store interface by piggybacking on the rendezvous etcd
-    instance. This is the store object returned by ``EtcdRendezvous``
-    """
-
-    def __init__(
-        self,
-        etcd_client,
-        etcd_store_prefix,
-        # Default timeout same as in c10d/Store.hpp
-        timeout: Optional[datetime.timedelta] = None,
-    ):
-        super().__init__()  # required for pybind trampoline.
-
-        self.client = etcd_client
-        self.prefix = etcd_store_prefix
-
-        if timeout is not None:
-            self.set_timeout(timeout)
-
-        if not self.prefix.endswith("/"):
-            self.prefix += "/"
-
-    def set(self, key, value):
-        """
-        Write a key/value pair into ``EtcdStore``.
-        Both key and value may be either Python ``str`` or ``bytes``.
-        """
-        self.client.set(key=self.prefix + self._encode(key), value=self._encode(value))
-
-    def get(self, key) -> bytes:
-        """
-        Get a value by key, possibly doing a blocking wait.
-
-        If key is not immediately present, will do a blocking wait
-        for at most ``timeout`` duration or until the key is published.
-
-
-        Returns:
-            value ``(bytes)``
-
-        Raises:
-            LookupError - If key still not published after timeout
-        """
-        b64_key = self.prefix + self._encode(key)
-        kvs = self._try_wait_get([b64_key])
-
-        if kvs is None:
-            raise LookupError(f"Key {key} not found in EtcdStore")
-
-        return self._decode(kvs[b64_key])
-
-    def add(self, key, num: int) -> int:
-        """
-        Atomically increment a value by an integer amount. The integer is
-        represented as a string using base 10. If key is not present,
-        a default value of ``0`` will be assumed.
-
-        Returns:
-             the new (incremented) value
-
-
-        """
-        b64_key = self._encode(key)
-        # c10d Store assumes value is an integer represented as a decimal string
-        try:
-            # Assume default value "0", if this key didn't yet:
-            node = self.client.write(
-                key=self.prefix + b64_key,
-                value=self._encode(str(num)),  # i.e. 0 + num
-                prevExist=False,
-            )
-            return int(self._decode(node.value))
-        except etcd.EtcdAlreadyExist:
-            pass
-
-        while True:
-            # Note: c10d Store does not have a method to delete keys, so we
-            # can be sure it's still there.
-            node = self.client.get(key=self.prefix + b64_key)
-            new_value = self._encode(str(int(self._decode(node.value)) + num))
-            try:
-                node = self.client.test_and_set(
-                    key=node.key, value=new_value, prev_value=node.value
-                )
-                return int(self._decode(node.value))
-            except etcd.EtcdCompareFailed:
-                cas_delay()
-
-    def wait(self, keys, override_timeout: Optional[datetime.timedelta] = None):
-        """
-        Waits until all of the keys are published, or until timeout.
-
-        Raises:
-            LookupError - if timeout occurs
-        """
-        b64_keys = [self.prefix + self._encode(key) for key in keys]
-        kvs = self._try_wait_get(b64_keys, override_timeout)
-        if kvs is None:
-            raise LookupError("Timeout while waiting for keys in EtcdStore")
-        # No return value on success
-
-    def check(self, keys) -> bool:
-        """
-        Check if all of the keys are immediately present (without waiting).
-        """
-        b64_keys = [self.prefix + self._encode(key) for key in keys]
-        kvs = self._try_wait_get(
-            b64_keys,
-            override_timeout=datetime.timedelta(microseconds=1),  # as if no wait
-        )
-        return kvs is not None
-
-    #
-    # Encode key/value data in base64, so we can store arbitrary binary data
-    # in EtcdStore. Input can be `str` or `bytes`.
-    # In case of `str`, utf-8 encoding is assumed.
-    #
-    def _encode(self, value) -> str:
-        if type(value) == bytes:
-            return b64encode(value).decode()
-        elif type(value) == str:
-            return b64encode(value.encode()).decode()
-        raise ValueError("Value must be of type str or bytes")
-
-    #
-    # Decode a base64 string (of type `str` or `bytes`).
-    # Return type is `bytes`, which is more convenient with the Store interface.
-    #
-    def _decode(self, value) -> bytes:
-        if type(value) == bytes:
-            return b64decode(value)
-        elif type(value) == str:
-            return b64decode(value.encode())
-        raise ValueError("Value must be of type str or bytes")
-
-    #
-    # Get all of the (base64-encoded) etcd keys at once, or wait until all the keys
-    # are published or timeout occurs.
-    # This is a helper method for the public interface methods.
-    #
-    # On success, a dictionary of {etcd key -> etcd value} is returned.
-    # On timeout, None is returned.
-    #
-    def _try_wait_get(self, b64_keys, override_timeout=None):
-        timeout = self.timeout if override_timeout is None else override_timeout  # type: ignore[attr-defined]
-        deadline = time.time() + timeout.total_seconds()
-
-        while True:
-            # Read whole directory (of keys), filter only the ones waited for
-            all_nodes = self.client.get(key=self.prefix)
-            req_nodes = {
-                node.key: node.value
-                for node in all_nodes.children
-                if node.key in b64_keys
-            }
-
-            if len(req_nodes) == len(b64_keys):
-                # All keys are available
-                return req_nodes
-
-            watch_timeout = deadline - time.time()
-            if watch_timeout <= 0:
-                return None
-
-            try:
-                self.client.watch(
-                    key=self.prefix,
-                    recursive=True,
-                    timeout=watch_timeout,
-                    index=all_nodes.etcd_index + 1,
-                )
-            except etcd.EtcdWatchTimedOut:
-                if time.time() >= deadline:
-                    return None
-                else:
-                    continue
-            except etcd.EtcdEventIndexCleared:
-                continue
-
-
 def _create_etcd_client(params: RendezvousParameters) -> etcd.Client:
     """
     Creates a new ``etcd.Client`` from the specified ``RendezvousParameters``.
