from functools import reduce, wraps, partial
from itertools import product
from operator import mul
import collections
import operator
import random

import torch
import numpy as np
from torch._six import inf
from torch.autograd import Variable
import collections.abc

from typing import List, Sequence, Tuple, Dict, Any, Union

from torch.testing import \
    (make_non_contiguous, floating_types, floating_types_and,
     floating_and_complex_types, floating_and_complex_types_and,
     all_types_and_complex_and, all_types_and, all_types_and_complex,
     integral_types_and, all_types)
from .._core import _dispatch_dtypes
from torch.testing._internal.common_device_type import \
    (skipIf, skipMeta, skipCUDAIfNoMagma, skipCUDAIfNoMagmaAndNoCusolver, skipCUDAIfNoCusolver,
     skipCPUIfNoLapack, skipCPUIfNoMkl,
     skipCUDAIfRocm, expectedAlertNondeterministic, precisionOverride,)
from torch.testing._internal.common_cuda import CUDA11OrLater
from torch.testing._internal.common_utils import \
    (is_iterable_of_tensors,
     random_symmetric_matrix, random_symmetric_psd_matrix,
     make_fullrank_matrices_with_distinct_singular_values,
     random_symmetric_pd_matrix, make_symmetric_matrices,
     make_symmetric_pd_matrices,
     random_fullrank_matrix_distinct_singular_value, set_rng_seed, SEED,
     TEST_WITH_ROCM, IS_WINDOWS, IS_MACOS, make_tensor, TEST_SCIPY,
     torch_to_numpy_dtype_dict, slowTest, TEST_WITH_ASAN, _wrap_warn_once)

from distutils.version import LooseVersion

if TEST_SCIPY:
    import scipy.special


class DecorateInfo(object):
    """Describes which test, or type of tests, should be wrapped in the given
       decorators when testing an operator. Any test that matches all provided
       arguments will be decorated. The decorators will only be applied if the
       active_if argument is True."""

    __slots__ = ['decorators', 'cls_name', 'test_name', 'device_type', 'dtypes', 'active_if']

    def __init__(self, decorators, cls_name=None, test_name=None, *,
                 device_type=None, dtypes=None, active_if=True):
        self.decorators = list(decorators) if isinstance(decorators, collections.abc.Sequence) else [decorators]
        self.cls_name = cls_name
        self.test_name = test_name
        self.device_type = device_type
        self.dtypes = dtypes
        self.active_if = active_if

    def is_active(self, cls_name, test_name, device_type, dtype):
        return (
            self.active_if and
            (self.cls_name is None or self.cls_name == cls_name) and
            (self.test_name is None or self.test_name == test_name) and
            (self.device_type is None or self.device_type == device_type) and
            (self.dtypes is None or dtype in self.dtypes)
        )


class SkipInfo(DecorateInfo):
    """Describes which test, or type of tests, should be skipped when testing
       an operator. Any test that matches all provided arguments will be skipped.
       The skip will only be checked if the active_if argument is True."""

    def __init__(self, cls_name=None, test_name=None, *,
                 device_type=None, dtypes=None, active_if=True):
        super().__init__(decorators=skipIf(True, "Skipped!"), cls_name=cls_name,
                         test_name=test_name, device_type=device_type, dtypes=dtypes,
                         active_if=active_if)

class SampleInput(object):
    """Represents sample inputs to a function."""

    __slots__ = ['input', 'args', 'kwargs', 'output_process_fn_grad']

    def __init__(self, input, *, args=tuple(), kwargs=None, output_process_fn_grad=None):
        # input is the first input to the op and must be either a Tensor or TensorList (Sequence[Tensor]).
        # This follows the typical pattern where for Tensor inputs op(t, ...) = t.op(...).
        # op with TensorList inputs do not support method or inplace variants.
        assert isinstance(input, torch.Tensor) or is_iterable_of_tensors(input)
        self.input: Union[torch.Tensor, Sequence[torch.Tensor]] = input
        self.args = args
        self.kwargs = kwargs if kwargs is not None else {}
        self.output_process_fn_grad = output_process_fn_grad

    def __repr__(self):
        arguments = [
            'input=Tensor' if isinstance(self.input, torch.Tensor) else f'input=TensorList[{len(self.input)}]',
            f'args={self.args}' if len(self.args) > 0 else None,
            f'kwargs={self.kwargs}' if len(self.kwargs) > 0 else None,
            (f'output_process_fn_grad={self.output_process_fn_grad}'
             if self.output_process_fn_grad is not None else None)]

        return f'SampleInput({", ".join(a for a in arguments if a is not None)})'

class AliasInfo(object):
    """Class holds alias information. For example, torch.abs ->
    torch.absolute, torch.Tensor.absolute, torch.Tensor.absolute_
    """

    def __init__(self, alias_name):
        self.name = alias_name
        self.op = _getattr_qual(torch, alias_name)
        self.method_variant = getattr(torch.Tensor, alias_name, None)
        self.inplace_variant = getattr(torch.Tensor, alias_name + "_", None)

    def __call__(self, *args, **kwargs):
        return self.op(*args, **kwargs)


_NOTHING = object()  # Unique value to distinguish default from anything else


# Extension of getattr to support qualified names
# e.g. _getattr_qual(torch, 'linalg.norm') -> torch.linalg.norm
def _getattr_qual(obj, name, default=_NOTHING):
    try:
        for path in name.split('.'):
            obj = getattr(obj, path)
        return obj
    except AttributeError:
        if default is not _NOTHING:
            return default
        else:
            raise


# Classes and methods for the operator database
class OpInfo(object):
    """Operator information and helper functions for acquiring it."""

    def __init__(self,
                 name,  # the string name of the function
                 *,
                 op=None,  # the function variant of the operation, populated as torch.<name> if None
                 dtypes=floating_types(),  # dtypes this function is expected to work with
                 dtypesIfCPU=None,  # dtypes this function is expected to work with on CPU
                 dtypesIfCUDA=None,  # dtypes this function is expected to work with on CUDA
                 dtypesIfROCM=None,  # dtypes this function is expected to work with on ROCM
                 default_test_dtypes=None,  # dtypes to test with by default. Gets intersected
                                            # with the dtypes support on the tested device
                 assert_autodiffed=False,  # if a op's aten::node is expected to be symbolically autodiffed
                 autodiff_nonfusible_nodes=None,  # a list of strings with node names that are expected to be in a
                                                  # DifferentiableGraph when autodiffed. Ex: ['aten::add', 'aten::mm'],
                                                  # default is populated to be ['aten::(name of Python operator)']
                 autodiff_fusible_nodes=None,  # a list of strings with node names that are expected to be in FusionGroups
                                               # inside of DifferentiableGraphs when this operation is autodiffed.
                                               # Ex: ['aten::add', 'aten::mm'], defaults to an empty list
                                               # Note: currently no ops use fusible nodes
                 supports_out=True,  # whether the op supports the out kwarg
                 skips=tuple(),  # information about which tests to skip
                 decorators=None,  # decorators to apply to generated tests
                 safe_casts_outputs=False,  # whether op allows safe casting when writing to out arguments
                 sample_inputs_func=None,  # function to generate sample inputs
                 aten_name=None,  # name of the corresponding aten:: operator
                 aliases=None,  # iterable of aliases, e.g. ("absolute",) for torch.abs
                 variant_test_name='',  # additional string to include in the test name
                 supports_autograd=True,  # support for autograd
                 supports_inplace_autograd=None,  # whether the operation supports inplace autograd
                                                  # defaults to supports_autograd's value
                 supports_complex_autograd=None,  # whether the operation supports complex autograd
                                                  # defaults to supports_autograd's value
                 supports_sparse=False,  # whether the op supports sparse inputs
                 gradcheck_wrapper=lambda op, *args, **kwargs: op(*args, **kwargs),  # wrapper function for gradcheck
                 check_batched_grad=True,  # check batched grad when doing gradcheck
                 check_batched_gradgrad=True,  # check batched grad grad when doing gradgradcheck
                 ):

        # Validates the dtypes are generated from the dispatch-related functions
        for dtype_list in (dtypes, dtypesIfCPU, dtypesIfCUDA, dtypesIfROCM):
            assert isinstance(dtype_list, (_dispatch_dtypes, type(None)))

        self.name = name
        self.aten_name = aten_name if aten_name is not None else name
        self.variant_test_name = variant_test_name

        self.dtypes = set(dtypes)
        self.dtypesIfCPU = set(dtypesIfCPU) if dtypesIfCPU is not None else self.dtypes
        self.dtypesIfCUDA = set(dtypesIfCUDA) if dtypesIfCUDA is not None else self.dtypes
        self.dtypesIfROCM = set(dtypesIfROCM) if dtypesIfROCM is not None else self.dtypes
        self._default_test_dtypes = set(default_test_dtypes) if default_test_dtypes is not None else None

        # NOTE: if the op is unspecified it is assumed to be under the torch namespace
        self.op = op if op else _getattr_qual(torch, self.name)
        self.method_variant = getattr(torch.Tensor, name, None)
        inplace_name = name + "_"
        self.inplace_variant = getattr(torch.Tensor, inplace_name, None)
        self.operator_variant = getattr(operator, name, None)

        self.supports_out = supports_out
        self.safe_casts_outputs = safe_casts_outputs

        self.skips = skips
        self.decorators = decorators
        self.sample_inputs_func = sample_inputs_func

        self.assert_autodiffed = assert_autodiffed
        self.autodiff_fusible_nodes = autodiff_fusible_nodes if autodiff_fusible_nodes else []
        if autodiff_nonfusible_nodes is None:
            self.autodiff_nonfusible_nodes = ['aten::' + self.name]
        else:
            self.autodiff_nonfusible_nodes = autodiff_nonfusible_nodes

        # autograd support
        self.supports_autograd = supports_autograd
        self.supports_inplace_autograd = supports_inplace_autograd
        if self.supports_inplace_autograd is None:
            self.supports_inplace_autograd = supports_autograd
        self.supports_complex_autograd = supports_complex_autograd
        if self.supports_complex_autograd is None:
            self.supports_complex_autograd = supports_autograd

        self.gradcheck_wrapper = gradcheck_wrapper
        self.check_batched_grad = check_batched_grad
        self.check_batched_gradgrad = check_batched_gradgrad

        self.supports_sparse = supports_sparse

        self.aliases = ()  # type: ignore
        if aliases is not None:
            self.aliases = tuple(AliasInfo(a) for a in aliases)  # type: ignore

    def __call__(self, *args, **kwargs):
        """Calls the function variant of the operator."""
        return self.op(*args, **kwargs)

    def get_op(self):
        """Returns the function variant of the operator, torch.<op_name>."""
        return self.op

    def get_method(self):
        """Returns the method variant of the operator, torch.Tensor.<op_name>.
        Returns None if the operator has no method variant.
        """
        return self.method_variant

    def get_inplace(self):
        """Returns the inplace variant of the operator, torch.Tensor.<op_name>_.
        Returns None if the operator has no inplace variant.
        """
        return self.inplace_variant

    def get_operator_variant(self):
        """Returns operator variant of the operator, e.g. operator.neg
        Returns None if the operator has no operator variant.
        """
        return self.operator_variant

    def sample_inputs(self, device, dtype, requires_grad=False, **kwargs):
        """Returns an iterable of SampleInputs.

        These samples should be sufficient to test the function works correctly
        with autograd, TorchScript, etc.
        """

        # TODO: Remove the try/except once all operators have sample_inputs_func with
        #       **kwargs in their signature.
        try:
            samples = self.sample_inputs_func(self, device, dtype, requires_grad, **kwargs)
        except TypeError:
            samples = self.sample_inputs_func(self, device, dtype, requires_grad)
        return samples

    # Returns True if the test should be skipped and False otherwise
    def should_skip(self, cls_name, test_name, device_type, dtype):
        return any(si.is_active(cls_name, test_name, device_type, dtype)
                   for si in self.skips)

    def supported_dtypes(self, device_type):
        if device_type == 'cpu':
            return self.dtypesIfCPU
        if device_type == 'cuda':
            return self.dtypesIfROCM if TEST_WITH_ROCM else self.dtypesIfCUDA
        else:
            return self.dtypes


    def supports_dtype(self, dtype, device_type):
        return dtype in self.supported_dtypes(device_type)

    def default_test_dtypes(self, device_type):
        """Returns the default dtypes used to test this operator on the device.

        Equal to the operator's default_test_dtypes filtered to remove dtypes
        not supported by the device.
        """
        supported = self.supported_dtypes(device_type)
        return (supported if self._default_test_dtypes is None
                else supported.intersection(self._default_test_dtypes))


L = 20
M = 10
S = 5


def sample_inputs_unary(op_info, device, dtype, requires_grad, **kwargs):
    low, high = op_info.domain
    low = low if low is None else low + op_info._domain_eps
    high = high if high is None else high - op_info._domain_eps

    return (SampleInput(make_tensor((L,), device=device, dtype=dtype,
                                    low=low, high=high,
                                    requires_grad=requires_grad)),
            SampleInput(make_tensor((), device=device, dtype=dtype,
                                    low=low, high=high,
                                    requires_grad=requires_grad)))

# Metadata class for unary "universal functions (ufuncs)" that accept a single
# tensor and have common properties like:
class UnaryUfuncInfo(OpInfo):
    """Operator information for 'universal unary functions (unary ufuncs).'
    These are functions of a single tensor with common properties like:
      - they are elementwise functions
      - the input shape is the output shape
      - they typically have method and inplace variants
      - they typically support the out kwarg
      - they typically have NumPy or SciPy references
    See NumPy's universal function documentation
    (https://numpy.org/doc/1.18/reference/ufuncs.html) for more details
    about the concept of ufuncs.
    """

    def __init__(self,
                 name,  # the string name of the function
                 *,
                 ref,  # a reference function
                 dtypes=floating_types(),
                 dtypesIfCPU=floating_and_complex_types_and(torch.bfloat16),
                 dtypesIfCUDA=floating_and_complex_types_and(torch.half),
                 dtypesIfROCM=floating_types_and(torch.half),
                 default_test_dtypes=(
                     torch.uint8, torch.long, torch.half, torch.bfloat16,
                     torch.float32, torch.cfloat),  # dtypes which tests check by default
                 domain=(None, None),  # the [low, high) domain of the function
                 handles_large_floats=True,  # whether the op correctly handles large float values (like 1e20)
                 handles_extremals=True,  # whether the op correctly handles extremal values (like inf)
                 handles_complex_extremals=True,  # whether the op correct handles complex extremals (like inf -infj)
                 supports_complex_to_float=False,  # op supports casting from complex input to real output safely eg. angle
                 sample_inputs_func=sample_inputs_unary,
                 sample_kwargs=lambda device, dtype, input: ({}, {}),
                 supports_sparse=False,
                 **kwargs):
        super(UnaryUfuncInfo, self).__init__(name,
                                             dtypes=dtypes,
                                             dtypesIfCPU=dtypesIfCPU,
                                             dtypesIfCUDA=dtypesIfCUDA,
                                             dtypesIfROCM=dtypesIfROCM,
                                             default_test_dtypes=default_test_dtypes,
                                             sample_inputs_func=sample_inputs_func,
                                             supports_sparse=supports_sparse,
                                             **kwargs)
        self.ref = ref
        self.domain = domain
        self.handles_large_floats = handles_large_floats
        self.handles_extremals = handles_extremals
        self.handles_complex_extremals = handles_complex_extremals
        self.supports_complex_to_float = supports_complex_to_float

        # test_unary_ufuncs.py generates its own inputs to test the consistency
        # of the operator on sliced tensors, non-contig tensors, etc.
        # `sample_kwargs` is a utility function to provide kwargs
        # along with those inputs if required (eg. clamp).
        # It should return two dictionaries, first holding kwarg for
        # torch operator and second one for reference NumPy operator.
        self.sample_kwargs = sample_kwargs

        # Epsilon to ensure grad and gradgrad checks don't test values
        #   outside a function's domain.
        self._domain_eps = 1e-5

def sample_inputs_tensor_split(op_info, device, dtype, requires_grad, **kwargs):
    return (SampleInput(make_tensor((S, S, S), device, dtype,
                                    low=None, high=None,
                                    requires_grad=requires_grad),
                        args=(torch.tensor([1, 2, 3]),),),
            SampleInput(make_tensor((S, S, S), device, dtype,
                                    low=None, high=None,
                                    requires_grad=requires_grad),
                        args=(torch.tensor(1),),),
            SampleInput(make_tensor((S, S, S), device, dtype,
                                    low=None, high=None,
                                    requires_grad=requires_grad),
                        args=(torch.tensor([1, 2, 3]),),
                        kwargs=dict(dim=1)),)

def sample_inputs_linalg_det(op_info, device, dtype, requires_grad):
    kw = dict(device=device, dtype=dtype)
    inputs = [
        make_tensor((S, S), **kw),
        make_tensor((1, 1), **kw),  # 1x1
        random_symmetric_matrix(S, **kw),  # symmetric
        random_symmetric_psd_matrix(S, **kw),  # symmetric_psd
        random_symmetric_pd_matrix(S, **kw),  # symmetric_pd

        # dim2_null, rank1 and rank2 are disabled because of
        # https://github.com/pytorch/pytorch/issues/53364
        # we should re-enable them once the issue is solved
        # random_square_matrix_of_rank(S, S - 2, **kw),  # dim2_null
        # random_square_matrix_of_rank(S, 1, **kw),  # rank1
        # random_square_matrix_of_rank(S, 2, **kw),  # rank2

        random_fullrank_matrix_distinct_singular_value(S, **kw),  # distinct_singular_value
        make_tensor((3, 3, S, S), **kw),  # batched
        make_tensor((3, 3, 1, 1), **kw),  # batched_1x1
        random_symmetric_matrix(S, 3, **kw),  # batched_symmetric
        random_symmetric_psd_matrix(S, 3, **kw),  # batched_symmetric_psd
        random_symmetric_pd_matrix(S, 3, **kw),  # batched_symmetric_pd
        random_fullrank_matrix_distinct_singular_value(S, 3, 3, **kw),  # batched_distinct_singular_values
        make_tensor((0, 0), **kw),
        make_tensor((0, S, S), **kw),
    ]
    for t in inputs:
        t.requires_grad = requires_grad
    return [SampleInput(t) for t in inputs]

def sample_inputs_linalg_matrix_power(op_info, device, dtype, requires_grad):
    # (<matrix_size>, (<batch_sizes, ...>))
    test_sizes = [
        (1, ()),
        (2, (0,)),
        (2, (2,)),
    ]

    inputs = []
    for matrix_size, batch_sizes in test_sizes:
        size = batch_sizes + (matrix_size, matrix_size)
        for n in (0, 3, 5):
            t = make_tensor(size, device, dtype, requires_grad=requires_grad)
            inputs.append(SampleInput(t, args=(n,)))
        for n in [-4, -2, -1]:
            t = random_fullrank_matrix_distinct_singular_value(matrix_size, *batch_sizes, device=device, dtype=dtype)
            t.requires_grad = requires_grad
            inputs.append(SampleInput(t, args=(n,)))

    return inputs

def sample_inputs_linalg_multi_dot(op_info, device, dtype, requires_grad):
    # Each test case consists of the sizes in the chain of multiplications
    # e.g. [2, 3, 4, 5] generates matrices (2, 3) @ (3, 4) @ (4, 5)
    test_cases = [
        [1, 2, 1],
        [2, 0, 2],
        [0, 2, 2],
        [2, 2, 2, 2],
        [2, 3, 4, 5],
        [5, 4, 0, 2],
        [2, 4, 3, 5, 3, 2]
    ]

    result = []
    for sizes in test_cases:
        tensors = []
        for size in zip(sizes[:-1], sizes[1:]):
            t = make_tensor(size, device, dtype, requires_grad=requires_grad)
            tensors.append(t)
        result.append(SampleInput(tensors))

    return result

def sample_inputs_linalg_norm(op_info, device, dtype, requires_grad):
    test_sizes = [
        (S,),
        (0,),
        (S, S),
        (0, 0),
        (S, 0),
        (0, S),
        (S, S, S),
        (0, S, S),
        (S, 0, S),
        (0, 0, 0),
    ]

    vector_ords = (None, 0, 0.5, 1, 2, 3.5, inf, -0.5, -1, -2, -3.5, -inf)
    matrix_ords = (None, 'fro', 'nuc', 1, 2, inf, -1, -2, -inf)

    inputs = []

    is_dtype_half = dtype in [torch.float16, torch.bfloat16]

    for test_size in test_sizes:
        is_vector_norm = len(test_size) == 1
        is_matrix_norm = len(test_size) == 2

        for keepdim in [False, True]:
            inputs.append(SampleInput(
                make_tensor(
                    test_size, device, dtype, low=None, high=None,
                    requires_grad=requires_grad),
                kwargs=dict(
                    keepdim=keepdim)))

            if not (is_vector_norm or is_matrix_norm):
                continue

            ords = vector_ords if is_vector_norm else matrix_ords

            for ord in ords:

                inputs.append(SampleInput(
                    make_tensor(
                        test_size, device, dtype,
                        low=None, high=None,
                        requires_grad=requires_grad),
                    args=(ord,),
                    kwargs=dict(
                        keepdim=keepdim)))

                if ord in ['nuc', 'fro']:
                    inputs.append(SampleInput(
                        make_tensor(
                            test_size, device, dtype,
                            low=None, high=None,
                            requires_grad=requires_grad),
                        kwargs=dict(
                            ord=ord,
                            keepdim=keepdim,
                            dim=(0, 1))))
        return inputs

def sample_inputs_linalg_vector_norm(op_info, device, dtype, requires_grad, **kwargs):
    size_1D = (S,)
    size_2D = (2, 2)

    test_cases = [
        # input size, ord, dim args
        (size_1D, None, None),
        (size_1D, None, (0,)),
        (size_1D, 0, None),
        (size_1D, 0, (0,)),
        (size_1D, 0.9, None),
        (size_1D, 0.9, (0,)),
        (size_1D, 1, None),
        (size_1D, 1, (0,)),
        (size_1D, -2.1, None),
        (size_1D, -2.1, (0,)),
        (size_1D, inf, None),
        (size_1D, inf, (0,)),
        (size_1D, -inf, None),
        (size_1D, -inf, (0,)),

        (size_2D, None, None),
        (size_2D, None, (0,)),
        (size_2D, None, (-1, 0)),
        (size_2D, 0, None),
        (size_2D, 0, (0,)),
        (size_2D, 0, (-1, 0)),
        (size_2D, 0.9, None),
        (size_2D, 0.9, (0,)),
        (size_2D, 0.9, (-1, 0)),
        (size_2D, 1, None),
        (size_2D, 1, (0,)),
        (size_2D, 1, (-1, 0)),
        (size_2D, -2.1, None),
        (size_2D, -2.1, (0,)),
        (size_2D, -2.1, (-1, 0)),
        (size_2D, inf, None),
        (size_2D, inf, (0,)),
        (size_2D, inf, (-1, 0)),
        (size_2D, -inf, None),
        (size_2D, -inf, (0,)),
        (size_2D, -inf, (-1, 0)),
    ]
    inputs = []

    for test_size, ord, dim in test_cases:
        for keepdim in [False, True]:
            inputs.append(SampleInput(
                make_tensor(
                    test_size, device, dtype,
                    low=None, high=None,
                    requires_grad=requires_grad),
                args=(ord,),
                kwargs=dict(
                    keepdim=keepdim,
                    dim=dim)))

    return inputs

def sample_inputs_addmm(op_info, device, dtype, requires_grad, **kwargs):
    input = SampleInput(
        make_tensor((S, S), device, dtype, low=None, high=None, requires_grad=requires_grad),
        args=(
            make_tensor((S, S), device, dtype, low=None, high=None, requires_grad=requires_grad),
            make_tensor((S, S), device, dtype, low=None, high=None, requires_grad=False)))
    if dtype.is_complex:
        another_input = SampleInput(
            make_tensor((S, S), device, dtype, low=None, high=None, requires_grad=requires_grad),
            args=(
                make_tensor((S, S), device, dtype, low=None, high=None, requires_grad=requires_grad),
                make_tensor((S, S), device, dtype, low=None, high=None, requires_grad=False)),
            kwargs=dict(beta=1 + 2j, alpha=2 + 3j))
        return (input, another_input)
    else:
        return (input, )

def sample_inputs_addmv(op_info, device, dtype, requires_grad, **kwargs):
    for_inplace_variant = kwargs.get('for_inplace_variant', False)

    test_cases = (((S,), (S, M), (M,), 1, 1),
                  ((S,), (S, M), (M,), 0.2, 0.6),
                  )

    test_cases_with_broadcast = (((1,), (S, M), (M,), 1, 1),
                                 ((1,), (S, M), (M,), 0.2, 0.6),
                                 ((), (S, M), (M,), 1, 1),
                                 ((), (S, M), (M,), 0.2, 0.6),
                                 )

    cases = test_cases if for_inplace_variant else (test_cases + test_cases_with_broadcast)
    sample_inputs = []
    for input_args in cases:
        args = (make_tensor(input_args[0], device, dtype,
                            low=None, high=None,
                            requires_grad=requires_grad),
                make_tensor(input_args[1], device, dtype,
                            low=None, high=None,
                            requires_grad=requires_grad),
                make_tensor(input_args[2], device, dtype,
                            low=None, high=None,
                            requires_grad=requires_grad))
        alpha, beta = input_args[3], input_args[4]
        sample_inputs.append(SampleInput(args[0], args=(args[1], args[2]), kwargs=dict(beta=beta, alpha=alpha)))
    return tuple(sample_inputs)

def sample_inputs_addcmul_addcdiv(op_info, device, dtype, requires_grad, **kwargs):
    test_cases = [((S, S), (S, S), (S, S)),
                  ((S, S), (S, 1), (1, S)),
                  ((1,), (S, S, 1), (1, S)),
                  ((), (), ()),
                  ((S, S), (), ()),
                  ((), (S, S, 1), (1, S)),
                  ]

    sample_inputs = []
    for input_args in test_cases:
        args = tuple(make_tensor(arg, device, dtype, requires_grad=requires_grad) if isinstance(arg, tuple) else arg
                     for arg in input_args)
        sample_inputs.append(SampleInput(args[0], args=args[1:]))

        sample_inputs.append(SampleInput(args[0], args=args[1:], kwargs=dict(value=3.14)))

    return tuple(sample_inputs)

def sample_inputs_addr(op_info, device, dtype, requires_grad, **kwargs):
    input1 = SampleInput(
        make_tensor((S, M), device, dtype, low=None, high=None, requires_grad=requires_grad),
        args=(
            make_tensor((S, ), device, dtype, low=None, high=None, requires_grad=requires_grad),
            make_tensor((M, ), device, dtype, low=None, high=None, requires_grad=requires_grad)))

    input2 = SampleInput(
        make_tensor((), device, dtype, low=None, high=None, requires_grad=requires_grad),
        args=(
            make_tensor((S, ), device, dtype, low=None, high=None, requires_grad=requires_grad),
            make_tensor((M, ), device, dtype, low=None, high=None, requires_grad=requires_grad)))

    if dtype.is_complex:
        alpha, beta = 0.1 + 0.3j, 0.4 + 0.6j
    elif dtype.is_floating_point:
        alpha, beta = 0.2, 0.6
    else:
        alpha, beta = 2, 3

    input3 = SampleInput(
        make_tensor((S, M), device, dtype, low=None, high=None, requires_grad=requires_grad),
        args=(
            make_tensor((S, ), device, dtype, low=None, high=None, requires_grad=requires_grad),
            make_tensor((M, ), device, dtype, low=None, high=None, requires_grad=requires_grad)),
        kwargs=dict(beta=beta, alpha=alpha))

    input4 = SampleInput(
        make_tensor((), device, dtype, low=None, high=None, requires_grad=requires_grad),
        args=(
            make_tensor((S, ), device, dtype, low=None, high=None, requires_grad=requires_grad),
            make_tensor((M, ), device, dtype, low=None, high=None, requires_grad=requires_grad)),
        kwargs=dict(beta=beta, alpha=alpha))

    return (input1, input2, input3, input4)

def sample_inputs_xlogy(self, device, dtype, requires_grad, **kwargs):
    return (
        SampleInput(
            make_tensor((S, S), device, dtype, low=None, high=None, requires_grad=requires_grad),
            args=(
                make_tensor((S, S), device, dtype, low=0, high=None, requires_grad=requires_grad),
            )
        ),
    )

def sample_inputs_trace(self, device, dtype, requires_grad, **kwargs):
    return (SampleInput((make_tensor((S, S), device, dtype,
                                     low=None, high=None,
                                     requires_grad=requires_grad))),)

def sample_inputs_linalg_invertible(op_info, device, dtype, requires_grad=False, **kwargs):
    """
    This function generates always invertible input for linear algebra ops using
    random_fullrank_matrix_distinct_singular_value.
    The input is generated as the itertools.product of 'batches' and 'ns'.
    In total this function generates 8 SampleInputs
    'batches' cases include:
        () - single input,
        (0,) - zero batched dimension,
        (2,) - batch of two matrices,
        (1, 1) - 1x1 batch of matrices
    'ns' gives 0x0 and 5x5 matrices.
    Zeros in dimensions are edge cases in the implementation and important to test for in order to avoid unexpected crashes.
    """
    from torch.testing._internal.common_utils import random_fullrank_matrix_distinct_singular_value

    batches = [(), (0, ), (2, ), (1, 1)]
    ns = [5, 0]
    out = []
    for batch, n in product(batches, ns):
        a = random_fullrank_matrix_distinct_singular_value(n, *batch, dtype=dtype, device=device)
        a.requires_grad = requires_grad
        out.append(SampleInput(a))
    return out

def np_sinc_with_fp16_as_fp32(x):
    # Wraps numpy's sinc function so that fp16 values are promoted to fp32
    # before sinc is invoked. Context: numpy's sinc returns NaN when evaluated
    # at 0 for fp16.
    if x.dtype == np.float16:
        return np.sinc(x.astype(np.float32))
    else:
        return np.sinc(x)

def sample_inputs_broadcast_to(op_info, device, dtype, requires_grad, **kwargs):
    test_cases = (
        ((S, 1, 1), (S, S, S)),
        ((S, 1, S), (S, S, S)),
        ((S, 1), (S, S, S)),
        ((1,), (S, S, S)),
        ((1, S), (1, 1, S)),
        ((), ()),
        ((), (1, 3, 2)),
    )

    return tuple(
        SampleInput(
            make_tensor(size, device, dtype, low=None, high=None, requires_grad=requires_grad),
            args=(shape,)) for size, shape in test_cases)

def sample_inputs_div(self, device, dtype, requires_grad, rounding_mode=None, **kwargs):
    a = make_tensor((S, S, S), device, dtype, low=None, high=None, requires_grad=requires_grad)
    is_integral = not dtype.is_floating_point and not dtype.is_complex
    b = make_tensor((S, S, S), device, dtype, low=1 if is_integral else 0.1, high=None,
                    requires_grad=requires_grad)

    kwargs = None  # type: ignore
    if rounding_mode is not None:
        kwargs = dict(rounding_mode=rounding_mode)  # type: ignore

    return (
        SampleInput(a, args=(b,), kwargs=kwargs),
        SampleInput(a, args=(2,)),
    )

def sample_inputs_stack(op_info, device, dtype, requires_grad, **kwargs):
    tensors = [
        make_tensor((S, S), device, dtype, requires_grad=requires_grad),
        make_tensor((S, S), device, dtype, requires_grad=requires_grad),
        make_tensor((S, S), device, dtype, requires_grad=requires_grad),
    ]

    return (SampleInput(tensors, args=(0,)),)

def sample_inputs_hstack_dstack_vstack(op_info, device, dtype, requires_grad, **kwargs):
    tensors = [
        make_tensor((S, S), device, dtype, requires_grad=requires_grad),
        make_tensor((S, S), device, dtype, requires_grad=requires_grad),
        make_tensor((S, S), device, dtype, requires_grad=requires_grad),
    ]

    return (SampleInput(tensors),)

def sample_inputs_hypot(op_info, device, dtype, requires_grad):
    input = make_tensor((S, S), device, dtype, requires_grad=requires_grad)
    args = make_tensor((S, S), device, dtype, requires_grad=requires_grad)

    return (
        SampleInput(input, args=(args,)),
    )

def sample_inputs_gather(op_info, device, dtype, requires_grad, **kwargs):
    return (
        SampleInput(
            make_tensor((M, S), device, dtype, low=None, high=None, requires_grad=requires_grad),
            args=(0, gather_variable((S, S), 1, M, True, device=device))),
        SampleInput(
            make_tensor((M, S), device, dtype, low=None, high=None, requires_grad=requires_grad),
            args=(1, gather_variable((M, S // 2), 0, S, True, device=device))),
        SampleInput(
            make_tensor((), device, dtype, low=None, high=None, requires_grad=requires_grad),
            args=(0, torch.tensor([0], dtype=torch.int64, device=device))),
        SampleInput(
            make_tensor((S,), device, dtype, low=None, high=None, requires_grad=requires_grad),
            args=(0, torch.tensor(0, dtype=torch.int64, device=device))),
        SampleInput(
            make_tensor((), device, dtype, low=None, high=None, requires_grad=requires_grad),
            args=(0, torch.tensor(0, dtype=torch.int64, device=device))),
    )


def sample_inputs_take_along_dim(op_info, device, dtype, requires_grad, **kwargs):
    return (SampleInput(make_tensor((S, S), device, dtype,
                                    low=None, high=None,
                                    requires_grad=requires_grad),
                        args=(gather_variable((S, S), 1, S, True, device=device), 0)),

            # `indices` broadcast
            SampleInput(make_tensor((S, S), device, dtype,
                                    low=None, high=None,
                                    requires_grad=requires_grad),
                        args=(gather_variable((1, S // 2), 0, S, True, device=device), 1)),

            # `self` broadcast
            SampleInput(make_tensor((1, S), device, dtype,
                                    low=None, high=None,
                                    requires_grad=requires_grad),
                        args=(gather_variable((S, S // 2), 0, S, True, device=device), 1)),

            # without `dim` arg
            SampleInput(make_tensor((S, S), device, dtype,
                                    low=None, high=None,
                                    requires_grad=requires_grad),
                        args=(gather_variable((S, S // 2), 0, S, True, device=device), )),
            SampleInput(make_tensor((S, S), device, dtype,
                                    low=None, high=None,
                                    requires_grad=requires_grad),
                        args=(gather_variable((S, S // 2), 0, S, True, device=device),)),
            )

def sample_inputs_amax_amin(op_info, device, dtype, requires_grad, **kwargs):
    test_cases = (
        ((S, S, S), ()),
        ((S, S, S), (1,)),
        ((S, S, S), ((1, 2,),)),
        ((S, S, S), (1, True,)),
        ((), (0,)),
        ((), ()),
        ((), (0, True,)),
    )
    return tuple(SampleInput((make_tensor(size, device, dtype,
                                          low=None, high=None,
                                          requires_grad=requires_grad)),
                             args=args)
                 for size, args in test_cases)

def sample_inputs_argmax_argmin(op_info, device, dtype, requires_grad, **kwargs):
    test_cases = (
        ((2, 2, 2), ()),
        ((2, 2, 2), (0,)),
        ((2, 2, 2), (1,)),
        ((2, 2, 2), (2,)),
        ((2, 2, 2), (2, True,)),
        ((2, 2, 2), (None,)),
        ((), (0,)),
        ((), ()),
        ((), (None, True,)),
        ((1,), ()),
        ((1,), (0,)),
        ((1,), (0, True)),
        ((2,), ()),
        ((2,), (0,)),
        ((2,), (0, True)),
        ((2, 2, 3), ()),
        ((2, 2, 3), (0,)),
        ((2, 2, 3), (1,)),
        ((2, 2, 3), (None, True)),
    )
    return tuple(SampleInput((make_tensor(size, device, dtype,
                                          requires_grad=requires_grad)),
                             args=args)
                 for size, args in test_cases)

def sample_inputs_diff(op_info, device, dtype, requires_grad, **kwargs):
    test_cases = (
        ((1,), 0, None, None),
        ((S,), 0, None, None),
        ((S, 1), 0, None, None),
        ((S, 1), 1, None, None),
        ((S, S), 0, None, None),
        ((S, S), 1, None, None),
        ((S, S), 0, (1, S), (2, S)),
        ((S, S), 0, None, (2, S)),
        ((S, S, S), 1, None, None),
        ((S, S, S), 1, (S, 1, S), (S, 1, S)),)

    sample_inputs = []
    for size, dim, size_prepend, size_append in test_cases:
        args = (make_tensor(size, device, dtype,
                            low=None, high=None,
                            requires_grad=requires_grad), 1, dim,
                make_tensor(size_prepend, device, dtype,
                            low=None, high=None,
                            requires_grad=requires_grad) if size_prepend else None,
                make_tensor(size_append, device, dtype,
                            low=None, high=None,
                            requires_grad=requires_grad) if size_append else None)
        sample_inputs.append(SampleInput(args[0], args=(args[1], args[2])))

    return tuple(sample_inputs)

def sample_inputs_index_select(op_info, device, dtype, requires_grad, **kwargs):
    return (
        SampleInput(
            make_tensor((S, S, S), device, dtype, low=None, high=None, requires_grad=requires_grad),
            args=(0, index_variable(2, S, device=device))),
        SampleInput(
            make_tensor((), device, dtype, low=None, high=None, requires_grad=requires_grad),
            args=(0, torch.tensor([0], dtype=torch.int64, device=device))),
        SampleInput(
            make_tensor((), device, dtype, low=None, high=None, requires_grad=requires_grad),
            args=(0, torch.tensor(0, dtype=torch.int64, device=device))),
    )

def sample_inputs_getitem(op_info, device, dtype, requires_grad, **kwargs):
    test_args = [
        (dont_convert([1, 2]),),
        (slice(0, 3),),
        (dont_convert([slice(0, 3), 1]),),
        (dont_convert([[0, 2, 3], [1, 3, 3], [0, 0, 2]]),),
        (dont_convert([[0, 0, 3], [1, 1, 3], [0, 0, 2]]),),
        (dont_convert([slice(None), slice(None), [0, 3]]),),
        (dont_convert([slice(None), [0, 3], slice(None)]),),
        (dont_convert([[0, 3], slice(None), slice(None)]),),
        (dont_convert([[0, 3], [1, 2], slice(None)]),),
        (dont_convert([[0, 3], ]),),
        (dont_convert([[0, 3], slice(None)]),),
        (dont_convert([[0, 3], Ellipsis]),),
        (dont_convert([[0, 2, 3], [1, 3, 3], torch.LongTensor([0, 0, 2])]),),
        (index_variable(2, S, device=device),),
        (mask_not_all_zeros((S,)),),
    ]

    return tuple(SampleInput(
        make_tensor((S, S, S), device, dtype, low=None, high=None, requires_grad=requires_grad),
        args=args)
        for args in test_args)

def sample_inputs_index_put(op_info, device, dtype, requires_grad, **kwargs):
    inputs = []
    for accumulate in [False, True]:
        # Test with indices arg
        inputs.append(SampleInput(
            make_tensor((S, S,), device, dtype, low=None, high=None, requires_grad=requires_grad),
            args=(
                (index_variable(2, S, device=device), ),
                make_tensor((2, S), device, dtype, low=None, high=None)),
            kwargs=dict(accumulate=accumulate)))

        # Test with mask arg
        mask = torch.zeros(S, dtype=torch.bool) if accumulate else mask_not_all_zeros((S,))
        inputs.append(SampleInput(
            make_tensor((S, S), device, dtype, low=None, high=None, requires_grad=requires_grad),
            args=(
                (mask, ),
                make_tensor((S,), device, dtype, low=None, high=None),),
            kwargs=dict(accumulate=accumulate)))

    return inputs

# Missing to test the nondeterminism of the operation
# https://github.com/pytorch/pytorch/issues/53352
def sample_inputs_index_add(op_info, device, dtype, requires_grad, **kwargs):
    # These testa are pretty much the same as those from index_copy.
    # Perhaps merge?
    make_arg = partial(make_tensor, dtype=dtype, device=device, requires_grad=requires_grad)

    t = make_arg((S, S))
    s = make_arg((S, S))
    # non-contiguous target
    t_nonctg = t.transpose(0, 1)
    # non-contiguous source
    s_nonctg = s.transpose(0, 1)

    idx = make_arg((S,), dtype=torch.int64, low=0, high=S)
    idx_nonctg = make_arg((S,), dtype=torch.int64, low=0, high=S, noncontiguous=True)
    samples = [SampleInput(tensor, args=(1, idx, source))
               for tensor, idx, source in product([t, t_nonctg], [idx, idx_nonctg], [s, s_nonctg])]
    samples.extend(SampleInput(tensor, args=(1, idx, source), kwargs=dict(alpha=a))
                   for tensor, idx, source, a in product([t, t_nonctg], [idx, idx_nonctg], [s, s_nonctg], [-1, 0, 2]))

    # Add scalar cases
    scalar_sizes = [(), (1,)]
    ts = (make_arg(size) for size in scalar_sizes)
    idxs = (make_arg(size, dtype=torch.int64, low=0, high=1) for size in scalar_sizes)
    ss = (make_arg(size) for size in scalar_sizes)

    samples.extend(SampleInput(t, args=(0, idx, s)) for t, idx, s in product(ts, idxs, ss))
    samples.extend(SampleInput(t, args=(0, idx, s), kwargs=dict(alpha=a)) for t, idx, s, a in product(ts, idxs, ss, [-1, 0, 2]))
    return samples

def sample_inputs_sort(op_info, device, dtype, requires_grad, **kwargs):
    def apply_grad(t):
        if dtype in floating_types_and(torch.float16, torch.bfloat16):
            t.requires_grad_(requires_grad)

    def small_3d_unique(dtype, device):
        res = torch.randperm(S * S * S, dtype=torch.int64, device=device).view(S, S, S)
        res = res.to(dtype)
        apply_grad(res)
        return res

    samples = []

    # Test cases for small 3d tensors.
    # Imitates legacy tests from test/test_torch.py
    t = small_3d_unique(dtype, device)
    dims = range(-3, 3)
    flag = [True, False]
    for dim, descending, stable in product(dims, flag, flag):
        # default schema without stable sort
        samples.append(SampleInput(t, args=(dim, descending)))
        # schema with stable sort, no CUDA support yet
        if torch.device(device).type == 'cpu':
            samples.append(
                SampleInput(t, kwargs=dict(dim=dim, descending=descending, stable=stable))
            )

    # Test cases for scalar tensor
    scalar = torch.tensor(1, dtype=dtype, device=device)
    apply_grad(scalar)
    samples.append(SampleInput(scalar))
    samples.append(SampleInput(scalar, args=(0,)))
    samples.append(SampleInput(scalar, args=(0, True)))
    # no CUDA support for stable sort yet
    if not device.startswith('cuda'):
        samples.append(SampleInput(scalar, kwargs=dict(stable=True)))
        samples.append(SampleInput(scalar, kwargs=dict(dim=0, stable=True)))
        samples.append(SampleInput(scalar, kwargs=dict(dim=0, descending=True, stable=True)))

    return samples

def sample_inputs_index_fill(op_info, device, dtype, requires_grad, **kwargs):
    samples = []
    t = make_tensor((S, S, S), device, dtype,
                    low=None, high=None,
                    requires_grad=requires_grad)
    fill_val = torch.tensor(-1 + 1j if t.is_complex() else -1)
    # non-contiguous input
    t01 = t.transpose(0, 1)
    t02 = t.transpose(0, 2)
    t12 = t.transpose(1, 2)
    idx = index_variable(1, S, device=device)
    # non-contiguous index
    idx_nonctg = torch.empty_strided((S,), (2,), device=device, dtype=torch.int64)
    idx_nonctg.copy_(idx)
    for d in range(t.dim()):
        for tensor in [t, t01, t02, t12]:
            samples.append(SampleInput(tensor, args=(d, idx, fill_val)))
            samples.append(SampleInput(tensor, args=(d, -idx - 1, fill_val)))
            samples.append(SampleInput(tensor, args=(d, idx_nonctg, fill_val)))
    return samples

def sample_inputs_max_min_binary(op_info, device, dtype, requires_grad, **kwargs):
    inputs = []
    args_for_binary_op = (
        ((S, S, S), (S, S, S),),
        ((S, S, S), (S,),),
        ((S,), (S, S, S),),
        ((S, 1, S), (S, S),),
        ((S, S), (S, S),),
        ((), (),),
        ((S, S, S), (),),
        ((), (S, S, S),),
    )
    inputs = list((SampleInput(make_tensor(input_tensor, device, dtype,
                                           low=None, high=None,
                                           requires_grad=requires_grad),
                               args=(make_tensor(other_tensor, device, dtype,
                                                 low=None, high=None,
                                                 requires_grad=requires_grad),),))
                  for input_tensor, other_tensor in args_for_binary_op)
    return inputs

def sample_inputs_max_min_reduction_with_dim(op_info, device, dtype, requires_grad, **kwargs):
    inputs = []
    args_for_reduction_with_dim = (
        ((S, S, S), (1,),),
        ((S, S, S), (1, True, ),),
        ((), (0,),),
        ((), (0, True,),),
    )
    inputs = list((SampleInput(make_tensor(input_tensor, device, dtype,
                                           low=None, high=None,
                                           requires_grad=requires_grad),
                               args=args,))
                  for input_tensor, args in args_for_reduction_with_dim)
    return inputs

def sample_inputs_max_min_reduction_no_dim(op_info, device, dtype, requires_grad, **kwargs):
    inputs = []
    inputs.append(SampleInput(make_tensor((S, S, S), device, dtype,
                                          low=None, high=None,
                                          requires_grad=requires_grad),))
    inputs.append(SampleInput(make_tensor((), device, dtype,
                                          low=None, high=None,
                                          requires_grad=requires_grad),))
    return inputs

<<<<<<< HEAD
# Generates input tensors for testing reduction ops
def _generate_reduction_inputs(device, dtype, requires_grad):
    yield make_tensor((), device, dtype, requires_grad=requires_grad)
    yield make_tensor((2,), device, dtype, requires_grad=requires_grad)
    yield make_tensor((2, 3), device, dtype, requires_grad=requires_grad, noncontiguous=True)
    yield make_tensor((3, 2, 1, 2, 2), device, dtype, requires_grad=requires_grad)

# Generates a subset of possible dim and keepdim kwargs for a tensor
# with ndim dims appropriate for testing. If supports_multiple_dims
# is True (default) then dim kwarg can be a list of dims.
def _generate_reduction_kwargs(ndim, supports_multiple_dims=True):
    for keepdim in [True, False]:
        # Always test reducing inner and outer most dimensions
        yield {'dim': 0, 'keepdim': keepdim}
        yield {'dim': -1, 'keepdim': keepdim}

        # Also reduce middle dimension
        if ndim > 2:
            yield {'dim': ndim // 2, 'keepdim': keepdim}

        if supports_multiple_dims:
            # Always test reducing all dims
            yield {'dim': tuple(range(ndim)), 'keepdim': keepdim}

            # Test reducing both first and last dimensions
            if ndim > 1:
                yield {'dim': (0, ndim - 1), 'keepdim': keepdim}

            # Test reducing every other dimension starting with the second
            if ndim > 3:
                yield {'dim': tuple(range(1, ndim, 2)), 'keepdim': keepdim}

# Wraps sample_inputs_reduction function to provide the additional supports_multiple_dims args
def sample_inputs_reduction_wrapper(supports_multiple_dims):
    # Generates sample inputs for reduction ops that contain the input tensor
    # and dim and keepdim kwargs. If a reduction op needs to test additional
    # args/kwargs then create a separate sample_inputs function
    def fn(op_info, device, dtype, requires_grad):
        inputs = []

        for t in _generate_reduction_inputs(device, dtype, requires_grad):
            # Add case without dim and keepdim kwargs
            inputs.append(SampleInput(t))
            for kwargs in _generate_reduction_kwargs(t.ndim, supports_multiple_dims):
                inputs.append(SampleInput(t, kwargs=kwargs))

        return inputs

    return fn
=======
def sample_inputs_topk(op_info, device, dtype, requires_grad, **kwargs):
    def get_tensor_input(size):
        return make_tensor(size, device, dtype, requires_grad=requires_grad)

    inputs = []
    inputs.append(SampleInput(get_tensor_input((S, M, S)), args=(3,)))
    inputs.append(SampleInput(get_tensor_input((S, M, S)), args=(3, 1)))
    inputs.append(SampleInput(get_tensor_input((S, M, S)), args=(3, -2)))
    inputs.append(SampleInput(get_tensor_input((S, M, S)), args=(3, 1, True)))
    inputs.append(SampleInput(get_tensor_input((S, M, S)), args=(3, -2, True)))
    inputs.append(SampleInput(get_tensor_input((S, M, S)), args=(3, 1, True, True)))
    inputs.append(SampleInput(get_tensor_input((S, M, S)), args=(3, -2, True, True)))

    inputs.append(SampleInput(get_tensor_input(()), args=(1,)))
    inputs.append(SampleInput(get_tensor_input(()), args=(1, 0)))
    inputs.append(SampleInput(get_tensor_input(()), args=(1, -1)))
    inputs.append(SampleInput(get_tensor_input(()), args=(1, 0, True)))
    inputs.append(SampleInput(get_tensor_input(()), args=(1, -1, True)))
    inputs.append(SampleInput(get_tensor_input(()), args=(1, 0, True, True)))
    inputs.append(SampleInput(get_tensor_input(()), args=(1, -1, True, True)))

    return inputs

>>>>>>> 4753100a

def sample_inputs_outer(op_info, device, dtype, requires_grad, **kwargs):
    inputs = []
    arg_a = make_tensor((S,), device, dtype, requires_grad=requires_grad)
    arg_b = make_tensor((M,), device, dtype, requires_grad=requires_grad)
    inputs.append(SampleInput(arg_a, args=(arg_b,)))
    return inputs

def sample_inputs_dist(op_info, device, dtype, requires_grad):
    make_arg = partial(make_tensor, device=device, dtype=dtype, requires_grad=requires_grad)
    sizes = ((S, S, S), (S,), (S, 1, S), (), (S, S))
    ps = (2, 4)

    def generate_samples():
        for size_x, size_y, p in product(sizes, sizes, ps):
            yield SampleInput(make_arg(size_x), args=(make_arg(size_y), p))

    return list(generate_samples())

# Missing to test the nondeterminism of the operation
# https://github.com/pytorch/pytorch/issues/53352
def sample_inputs_index_copy(op_info, device, dtype, requires_grad, **kwargs):
    def make_arg(shape, low=None, high=None, dtype=dtype):
        return make_tensor(shape, device=device, dtype=dtype,
                           low=low, high=high,
                           requires_grad=requires_grad)

    t = make_arg((S, S))
    s = make_arg((S, S))
    # non-contiguous input
    t01 = t.transpose(0, 1)
    # non-contiguous input
    s01 = s.transpose(0, 1)

    # idx is a permutation of 0...S-1 for this function to be deterministic
    idx = torch.randperm(S, device=device, dtype=torch.int64)
    # non-contiguous index
    idx_nonctg = torch.repeat_interleave(idx, 2, dim=-1)[::2]
    # index_copy_ does not support negative indices
    # idx_neg = -idx - 1
    samples = [SampleInput(tensor, args=(1, idx, source))
               for tensor, idx, source in product([t, t01], [idx, idx_nonctg], [s, s01])]

    # Add scalar cases
    scalar_sizes = [(), (1,)]
    ts = (make_arg(size) for size in scalar_sizes)
    idxs = (make_arg(size, dtype=torch.int64, low=0, high=1) for size in scalar_sizes)
    ss = (make_arg(size) for size in scalar_sizes)

    samples.extend(SampleInput(t, args=(0, idx, s)) for t, idx, s in product(ts, idxs, ss))
    return samples

def sample_inputs_mode(op_info, device, dtype, requires_grad):
    inputs = []
    args = (
        ((S, S, S), (),),
        ((S, S, S), (1, ),),
        ((S, S, S), (1, True, ),),
        ((), (),),
        ((), (0,),),
        ((), (0, True,),),
    )
    inputs = list((SampleInput(make_tensor(input_tensor, device, dtype,
                                           low=None, high=None,
                                           requires_grad=requires_grad),
                               args=args,))
                  for input_tensor, args in args)
    return inputs

# Missing to test the nondeterminism of the operation
# https://github.com/pytorch/pytorch/issues/53352
def sample_inputs_put(op_info, device, dtype, requires_grad):
    make_arg = partial(make_tensor, dtype=dtype, device=device, requires_grad=requires_grad)
    make_idx = partial(make_tensor, low=0, dtype=torch.int64, device=device, requires_grad=False)

    S = 3

    def gen_inputs():
        # Generic inputs
        tgt_gen = (make_arg((S, S), noncontiguous=not ctg) for ctg in (True, False))
        src_gen = (make_arg((S,), noncontiguous=not ctg) for ctg in (True, False))
        idx = torch.randperm(S * S, device=device, dtype=torch.int64)[:S]
        idx_nonctg = torch.repeat_interleave(idx, 2, dim=-1)[::2]
        idx_neg = -idx - 1
        idx_list = [idx, idx_nonctg, idx_neg]
        for tgt, idx, src, acc in product(tgt_gen, idx_list, src_gen, (True, False)):
            yield SampleInput(input=tgt, args=(idx, src, acc))

        # Scalar cases
        scalar_sizes = [(), (1,)]
        tgt_gen = (make_arg(size) for size in scalar_sizes)
        idx_gen = (make_idx(size, high=1) for size in scalar_sizes)
        src_gen = (make_arg(size) for size in scalar_sizes)
        for tgt, idx, src, acc in product(tgt_gen, idx_gen, src_gen, (True, False)):
            yield SampleInput(input=tgt, args=(idx, src, acc))

        # Empty cases
        tgt_sizes = [(0,), (), (1,), (3, 2)]
        tgt_gen = (make_arg(size) for size in tgt_sizes)
        idx = make_idx((0,), high=1)
        src = make_arg((0,))
        for tgt, acc in product(tgt, (True, False)):
            yield SampleInput(input=tgt, args=(idx, src, acc))

    return list(gen_inputs())

def sample_inputs_take(op_info, device, dtype, requires_grad):
    make_arg = partial(make_tensor, dtype=dtype, device=device, requires_grad=requires_grad)
    make_idx = partial(make_tensor, low=0, dtype=torch.int64, device=device, requires_grad=False)

    S = 3

    def gen_inputs():
        # Generic inputs: take S elements out of S * S
        src_gen = (make_arg((S, S), noncontiguous=not ctg) for ctg in (True, False))
        idx = make_idx((S,), high=S * S)
        idx_nonctg = make_idx((S,), high=S * S, noncontiguous=True)
        idx_neg = -idx - 1
        idx_list = [idx, idx_nonctg, idx_neg]
        for src, idx in product(src_gen, idx_list):
            yield SampleInput(input=src, args=(idx,))

        # Scalar cases
        scalar_sizes = [(), (1,)]
        src_gen = (make_arg(size) for size in scalar_sizes)
        idx_gen = (make_idx(size, high=1) for size in scalar_sizes)
        for src, idx in product(src_gen, idx_gen):
            yield SampleInput(input=src, args=(idx,))

        # Empty cases
        src_sizes = [(0,), (), (1,), (3, 2)]
        src_gen = (make_arg(size) for size in src_sizes)
        idx = make_idx((0,), high=1)
        for src in src_gen:
            yield SampleInput(input=src, args=(idx,))

    return list(gen_inputs())

def sample_movedim_moveaxis(op_info, device, dtype, requires_grad):
    return (
        SampleInput(
            make_tensor((4, 3, 2, 1), device, dtype, low=None, high=None, requires_grad=requires_grad),
            args=((0, 1, 2, 3), (3, 2, 1, 0))),
        SampleInput(
            make_tensor((4, 3, 2, 1), device, dtype, low=None, high=None, requires_grad=requires_grad),
            args=((0, -1, -2, -3), (-3, -2, -1, -0)))
    )


def sample_repeat_tile(op_info, device, dtype, requires_grad, **kwargs):
    rep_dims = ((), (0, ), (1, ), (0, 2), (1, 1), (2, 3), (2, 3, 2), (0, 2, 3), (2, 1, 1, 1),)
    shapes = ((), (0,), (2,), (3, 0), (3, 2), (3, 0, 1))

    if requires_grad:
        # Tests for variant_consistency_jit, grad, gradgrad
        # are slower. Use smaller bags of `rep_dims` and `shapes`
        # in this case.
        rep_dims = ((), (0, ), (0, 2), (1, 1), (2, 3), (1, 3, 2), (3, 1, 1))  # type: ignore
        shapes = ((), (0,), (2,), (3, 2))  # type: ignore

    tensors = [make_tensor(shape, device, dtype,
                           low=None, high=None,
                           requires_grad=requires_grad) for shape in shapes]

    samples = []
    for rep_dim, tensor in product(rep_dims, tensors):
        for t in (tensor, tensor.T):
            if op_info.name == 'repeat' and len(rep_dim) >= t.dim():
                # `torch.repeat` errors for `len(rep_dims) < t.dim()`,
                # so we filter such combinations.
                samples.append(SampleInput(t, args=(rep_dim,),))
            elif op_info.name == 'tile':
                samples.append(SampleInput(t, args=(rep_dim,),))

    return samples

# TODO: reconcile with torch.linalg.det and torch.linalg.slogdet
# Creates matrices with a positive nonzero determinant
def sample_inputs_logdet(op_info, device, dtype, requires_grad, **kwargs):
    def make_nonzero_det(A, *, sign=1, min_singular_value=0.1, **kwargs):
        u, s, v = A.svd()
        s.clamp_(min=min_singular_value)
        A = torch.matmul(u, torch.matmul(torch.diag_embed(s), v.transpose(-2, -1)))
        det = A.det()
        if sign is not None:
            if A.dim() == 2:
                det = det.item()
                if (det < 0) ^ (sign < 0):
                    A[0, :].neg_()
            else:
                cond = ((det < 0) ^ (sign < 0)).nonzero()
                if cond.size(0) > 0:
                    for i in range(cond.size(0)):
                        A[list(cond[i])][0, :].neg_()
        return A

    samples = []

    # cases constructed using make_tensor()
    tensor_shapes = (
        (S, S),
        (1, 1),
        (3, 3, S, S),
        (3, 3, 1, 1)
    )

    for shape in tensor_shapes:
        t = make_tensor(shape, device=device, dtype=dtype)
        d = make_nonzero_det(t).requires_grad_(requires_grad)
        samples.append(SampleInput(d))

    # cases constructed using:
    #  1) make_symmetric_matrices
    #  2) make_symmetric_pd_matrices
    #  3) make_fullrank_matrices_with_distinct_singular_values
    symmetric_shapes = (
        (S, S),
        (3, S, S),
    )


    def _helper(constructor, *shape, **kwargs):
        t = constructor(*shape, device=device, dtype=dtype)
        d = make_nonzero_det(t, **kwargs).requires_grad_(requires_grad)
        samples.append(SampleInput(d))

    for shape in symmetric_shapes:
        _helper(make_symmetric_matrices, *shape)
        _helper(make_symmetric_pd_matrices, *shape)
        _helper(make_fullrank_matrices_with_distinct_singular_values, *shape, min_singular_value=0)

    return tuple(samples)

def np_unary_ufunc_integer_promotion_wrapper(fn):
    # Wrapper that passes PyTorch's default scalar
    #   type as an argument to the wrapped NumPy
    #   unary ufunc when given an integer input.
    #   This mimicks PyTorch's integer->floating point
    #   type promotion.
    #
    # This is necessary when NumPy promotes
    #   integer types to double, since PyTorch promotes
    #   integer types to the default scalar type.

    # Helper to determine if promotion is needed
    def is_integral(dtype):
        return dtype in [np.bool_, bool, np.uint8, np.int8, np.int16, np.int32, np.int64]

    # NOTE: Promotion in PyTorch is from integer types to the default dtype
    np_dtype = torch_to_numpy_dtype_dict[torch.get_default_dtype()]

    @wraps(fn)
    def wrapped_fn(x):
        if is_integral(x.dtype):
            return fn(x, dtype=np_dtype)
        return fn(x)

    return wrapped_fn


# Metadata class for Fast Fourier Transforms in torch.fft.
class SpectralFuncInfo(OpInfo):
    """Operator information for torch.fft transforms. """

    def __init__(self,
                 name,  # the string name of the function
                 *,
                 ref=None,  # Reference implementation (probably in np.fft namespace)
                 dtypes=floating_and_complex_types(),
                 ndimensional: bool,  # Whether dim argument can be a tuple
                 decorators=None,
                 **kwargs):
        decorators = list(decorators) if decorators is not None else []
        decorators += [
            skipCPUIfNoMkl,
            skipCUDAIfRocm,
            # gradgrad is quite slow
            DecorateInfo(slowTest, 'TestGradients', 'test_fn_gradgrad'),
        ]

        super().__init__(name=name,
                         dtypes=dtypes,
                         decorators=decorators,
                         **kwargs)
        self.ref = ref if ref is not None else _getattr_qual(np, name)
        self.ndimensional = ndimensional


    def sample_inputs(self, device, dtype, requires_grad=False, **kwargs):
        nd_tensor = make_tensor((S, S + 1, S + 2), device, dtype, low=None, high=None,
                                requires_grad=requires_grad)
        tensor = make_tensor((31,), device, dtype, low=None, high=None,
                             requires_grad=requires_grad)

        if self.ndimensional:
            return [
                SampleInput(nd_tensor, kwargs=dict(s=(3, 10), dim=(1, 2), norm='ortho')),
                SampleInput(nd_tensor, kwargs=dict(norm='ortho')),
                SampleInput(nd_tensor, kwargs=dict(s=(8,))),
                SampleInput(tensor),

                *(SampleInput(nd_tensor, kwargs=dict(dim=dim))
                  for dim in [-1, -2, -3, (0, -1)]),
            ]
        else:
            return [
                SampleInput(nd_tensor, kwargs=dict(n=10, dim=1, norm='ortho')),
                SampleInput(nd_tensor, kwargs=dict(norm='ortho')),
                SampleInput(nd_tensor, kwargs=dict(n=7)),
                SampleInput(tensor),

                *(SampleInput(nd_tensor, kwargs=dict(dim=dim))
                  for dim in [-1, -2, -3]),
            ]


class ShapeFuncInfo(OpInfo):
    """Early version of a specialized OpInfo for Shape manipulating operations like tile and roll"""
    def __init__(self,
                 name,  # the string name of the function
                 *,
                 ref,  # a reference function
                 dtypes=floating_types(),
                 dtypesIfCPU=None,
                 dtypesIfCUDA=None,
                 dtypesIfROCM=None,
                 sample_inputs_func=None,
                 **kwargs):
        super(ShapeFuncInfo, self).__init__(name,
                                            dtypes=dtypes,
                                            dtypesIfCPU=dtypesIfCPU,
                                            dtypesIfCUDA=dtypesIfCUDA,
                                            dtypesIfROCM=dtypesIfROCM,
                                            sample_inputs_func=sample_inputs_func,
                                            **kwargs)
        self.ref = ref

def sample_inputs_foreach(self, device, dtype, N):
    tensors = [make_tensor((N, N), device, dtype) for _ in range(N)]
    return tensors


def get_foreach_method_names(name):
    # get torch inplace reference function
    method_name = "_foreach_" + name
    method_name_inplace = "_foreach_" + name + "_"

    method = getattr(torch, method_name, None)
    method_inplace = getattr(torch, method_name_inplace, None)

    ref = getattr(torch.Tensor, name, None)

    return method, method_inplace, ref

class ForeachUnaryFuncInfo(OpInfo):
    """Early version of a specialized OpInfo for foreach unary functions"""
    def __init__(self,
                 name,
                 dtypes=floating_and_complex_types(),
                 dtypesIfCPU=all_types_and_complex(),
                 dtypesIfCUDA=floating_and_complex_types_and(torch.half),
                 dtypesIfROCM=None,
                 safe_casts_outputs=True,
                 sample_inputs_func=sample_inputs_foreach,
                 **kwargs):
        super(ForeachUnaryFuncInfo, self).__init__("_foreach_" + name,
                                                   dtypes=dtypes,
                                                   dtypesIfCPU=dtypesIfCPU,
                                                   dtypesIfCUDA=dtypesIfCUDA,
                                                   dtypesIfROCM=dtypesIfROCM,
                                                   safe_casts_outputs=safe_casts_outputs,
                                                   sample_inputs_func=sample_inputs_func,
                                                   **kwargs)

        foreach_method, foreach_method_inplace, torch_ref_method = get_foreach_method_names(name)
        self.method_variant = foreach_method
        self.inplace_variant = foreach_method_inplace
        self.ref = torch_ref_method


def sample_inputs_linalg_cholesky_inverse(op_info, device, dtype, requires_grad=False):
    # Generate Cholesky factors of positive-definite (non-singular) Hermitian (symmetric) matrices
    from torch.testing._internal.common_utils import random_hermitian_pd_matrix
    inputs = (
        torch.zeros(0, 0, dtype=dtype, device=device),  # 0x0 matrix
        torch.zeros(0, 2, 2, dtype=dtype, device=device),  # zero batch of matrices
        random_hermitian_pd_matrix(S, dtype=dtype, device=device),  # single matrix
        random_hermitian_pd_matrix(S, 2, dtype=dtype, device=device),  # batch of matrices
    )
    test_cases = (torch.linalg.cholesky(a) for a in inputs)
    out = []
    for a in test_cases:
        a.requires_grad = requires_grad
        out.append(SampleInput(a))
        out.append(SampleInput(a, kwargs=dict(upper=True)))
    return out

def sample_inputs_linalg_lstsq(op_info, device, dtype, requires_grad=False, **kwargs):
    from torch.testing._internal.common_utils import random_well_conditioned_matrix
    out = []
    for batch in ((), (3,), (3, 3)):
        shape = batch + (3, 3)
        # NOTE: inputs are not marked with `requires_grad` since
        # linalg_lstsq is not differentiable
        a = random_well_conditioned_matrix(*shape, dtype=dtype, device=device)
        b = make_tensor(shape, device, dtype, low=None, high=None)
        out.append(SampleInput(a, args=(b,)))
    return out

def sample_inputs_householder_product(op_info, device, dtype, requires_grad, **kwargs):
    """
    This function generates input for torch.linalg.householder_product (torch.orgqr).
    The first argument should be a square matrix or batch of square matrices, the second argument is a vector or batch of vectors.
    Empty, square, rectangular, batched square and batched rectangular input is generated.
    """
    # Each column of the matrix is getting multiplied many times leading to very large values for
    # the Jacobian matrix entries and making the finite-difference result of grad check less accurate.
    # That's why gradcheck with the default range [-9, 9] fails and [-2, 2] is used here.
    samples = (
        SampleInput(make_tensor((S, S), device, dtype, low=-2, high=2, requires_grad=requires_grad),
                    args=(make_tensor((S,), device, dtype, low=-2, high=2, requires_grad=requires_grad),)),

        SampleInput(make_tensor((S + 1, S), device, dtype, low=-2, high=2, requires_grad=requires_grad),
                    args=(make_tensor((S,), device, dtype, low=-2, high=2, requires_grad=requires_grad),)),

        SampleInput(make_tensor((2, 1, S, S), device, dtype, low=-2, high=2, requires_grad=requires_grad),
                    args=(make_tensor((2, 1, S,), device, dtype, low=-2, high=2, requires_grad=requires_grad),)),

        SampleInput(make_tensor((2, 1, S + 1, S), device, dtype, low=-2, high=2, requires_grad=requires_grad),
                    args=(make_tensor((2, 1, S,), device, dtype, low=-2, high=2, requires_grad=requires_grad),)),

        SampleInput(make_tensor((0, 0), device, dtype, low=None, high=None, requires_grad=requires_grad),
                    args=(make_tensor((0,), device, dtype, low=None, high=None, requires_grad=requires_grad),)),

        SampleInput(make_tensor((S, S), device, dtype, low=-2, high=2, requires_grad=requires_grad),
                    args=(make_tensor((0,), device, dtype, low=None, high=None, requires_grad=requires_grad),)),
    )

    return samples

def sample_inputs_linalg_cholesky(op_info, device, dtype, requires_grad=False, **kwargs):
    """
    This function generates always positive-definite input for torch.linalg.cholesky using
    random_hermitian_pd_matrix.
    The input is generated as the itertools.product of 'batches' and 'ns'.
    In total this function generates 8 SampleInputs
    'batches' cases include:
        () - single input,
        (0,) - zero batched dimension,
        (2,) - batch of two matrices,
        (1, 1) - 1x1 batch of matrices
    'ns' gives 0x0 and 5x5 matrices.
    Zeros in dimensions are edge cases in the implementation and important to test for in order to avoid unexpected crashes.
    """
    from torch.testing._internal.common_utils import random_hermitian_pd_matrix

    batches = [(), (0, ), (2, ), (1, 1)]
    ns = [5, 0]
    out = []
    for batch, n in product(batches, ns):
        a = random_hermitian_pd_matrix(n, *batch, dtype=dtype, device=device)
        a.requires_grad = requires_grad
        out.append(SampleInput(a))
    return out

def sample_inputs_symeig(op_info, device, dtype, requires_grad=False):
    out = sample_inputs_linalg_invertible(op_info, device, dtype, requires_grad)

    for o in out:
        o.kwargs = {"upper": bool(np.random.choice([True, False])),
                    "eigenvectors": True}
        # A gauge-invariant function
        o.output_process_fn_grad = lambda output: (output[0], abs(output[1]))
    return out


def sample_inputs_linalg_eigh(op_info, device, dtype, requires_grad=False, **kwargs):
    """
    This function generates input for torch.linalg.eigh with UPLO="U" or "L" keyword argument.
    """
    def out_fn(output):
        return output[0], abs(output[1])

    samples = sample_inputs_linalg_invertible(op_info, device, dtype, requires_grad)
    for sample in samples:
        sample.kwargs = {"UPLO": np.random.choice(["L", "U"])}
        sample.output_process_fn_grad = out_fn

    return samples


def sample_inputs_linalg_slogdet(op_info, device, dtype, requires_grad=False):
    def out_fn(output):
        return output[1]

    samples = sample_inputs_linalg_invertible(op_info, device, dtype, requires_grad)
    for sample in samples:
        sample.output_process_fn_grad = out_fn

    return samples


def sample_inputs_linalg_pinv_hermitian(op_info, device, dtype, requires_grad=False, **kwargs):
    """
    This function generates input for torch.linalg.pinv with hermitian=True keyword argument.
    """
    out = sample_inputs_linalg_invertible(op_info, device, dtype, requires_grad, **kwargs)
    for o in out:
        o.kwargs = {"hermitian": True}
    return out

def sample_inputs_linalg_solve(op_info, device, dtype, requires_grad=False, vector_rhs_allowed=True, **kwargs):
    """
    This function generates always solvable input for torch.linalg.solve
    Using random_fullrank_matrix_distinct_singular_value gives a non-singular (=invertible, =solvable) matrices 'a'.
    The first input to torch.linalg.solve is generated as the itertools.product of 'batches' and 'ns'.
    The second input is generated as the product of 'batches', 'ns' and 'nrhs'.
    In total this function generates 18 SampleInputs
    'batches' cases include:
        () - single input,
        (0,) - zero batched dimension,
        (2,) - batch of two matrices.
    'ns' gives 0x0 and 5x5 matrices.
    and 'nrhs' controls the number of vectors to solve for:
        () - using 1 as the number of vectors implicitly
        (1,) - same as () but explicit
        (3,) - solve for 3 vectors.
    Zeros in dimensions are edge cases in the implementation and important to test for in order to avoid unexpected crashes.
    'vector_rhs_allowed' controls whether to include nrhs = () to the list of SampleInputs.
    torch.solve / triangular_solve / cholesky_solve (opposed to torch.linalg.solve) do not allow
    1D tensors (vectors) as the right-hand-side.
    Once torch.solve / triangular_solve / cholesky_solve and its testing are removed,
    'vector_rhs_allowed' may be removed here as well.
    """
    from torch.testing._internal.common_utils import random_fullrank_matrix_distinct_singular_value

    batches = [(), (0, ), (2, )]
    ns = [5, 0]
    if vector_rhs_allowed:
        nrhs = [(), (1,), (3,)]
    else:
        nrhs = [(1,), (3,)]
    out = []
    for n, batch, rhs in product(ns, batches, nrhs):
        a = random_fullrank_matrix_distinct_singular_value(n, *batch, dtype=dtype, device=device)
        a.requires_grad = requires_grad
        b = torch.randn(*batch, n, *rhs, dtype=dtype, device=device)
        b.requires_grad = requires_grad
        out.append(SampleInput(a, args=(b,)))
    return out


def sample_inputs_legacy_solve(op_info, device, dtype, requires_grad=False, **kwargs):
    """
    This function generates always solvable input for legacy solve functions
    (the ones that are not in torch.linalg module).
    The difference from sample_inputs_linalg_solve is that here the right-hand-side of A x = b equation
    should have b.ndim >= 2, vectors are not allowed.
    Also the arguments order is swapped.
    """
    out = sample_inputs_linalg_solve(
        op_info, device, dtype, requires_grad=requires_grad, vector_rhs_allowed=False
    )

    # Reverses tensor order
    for sample in out:
        sample.input, sample.args = sample.args[0], (sample.input,)

    return out


def sample_inputs_lu(op_info, device, dtype, requires_grad=False, **kwargs):
    # not needed once OpInfo tests support Iterables
    def generate_samples():
        batch_shapes = ((), (3,), (3, 3))
        for batch_shape, get_infos in product(batch_shapes, (True, False)):
            shape = batch_shape + (S, S)
            input = make_tensor(shape, device, dtype, requires_grad=requires_grad, low=None, high=None)
            yield SampleInput(input, args=(True, get_infos))

    return list(generate_samples())


def sample_inputs_std_var(op_info, device, dtype, requires_grad, **kwargs):
    tensor_nd = make_tensor((S, S, S), device=device, dtype=dtype,
                            low=None, high=None, requires_grad=requires_grad)
    tensor_1d = make_tensor((S,), device=device, dtype=dtype,
                            low=None, high=None, requires_grad=requires_grad)

    return [
        SampleInput(tensor_nd),
        SampleInput(tensor_nd, kwargs=dict(dim=1)),
        SampleInput(tensor_nd, kwargs=dict(dim=1, unbiased=True, keepdim=True)),
        SampleInput(tensor_1d, kwargs=dict(dim=0, unbiased=True, keepdim=True)),
        SampleInput(tensor_1d, kwargs=dict(dim=0, unbiased=False, keepdim=False)),
    ]


def _sample_inputs_svd(op_info, device, dtype, requires_grad=False, is_linalg_svd=False):
    """
    This function generates input for torch.svd with distinct singular values so that autograd is always stable.
    Matrices of different size:
        square matrix - S x S size
        tall marix - S x (S-2)
        wide matrix - (S-2) x S
    and batched variants of above are generated.
    Each SampleInput has a function 'output_process_fn_grad' attached to it that is applied on the output of torch.svd
    It is needed for autograd checks, because backward of svd doesn't work for an arbitrary loss function.
    """
    from torch.testing._internal.common_utils import random_fullrank_matrix_distinct_singular_value

    # svd and linalg.svd returns V and V.conj().T, respectively. So we need to slice
    # along different dimensions when needed (this is used by
    # test_cases2:wide_all and wide_all_batched below)
    if is_linalg_svd:
        def slice_V(v):
            return v[..., :(S - 2), :]

        def uv_loss(usv):
            u00 = usv[0][0, 0]
            v00_conj = usv[2][0, 0]
            return u00 * v00_conj
    else:
        def slice_V(v):
            return v[..., :, :(S - 2)]

        def uv_loss(usv):
            u00 = usv[0][0, 0]
            v00_conj = usv[2][0, 0].conj()
            return u00 * v00_conj

    test_cases1 = (  # some=True (default)
        # loss functions for complex-valued svd have to be "gauge invariant",
        # i.e. loss functions shouldn't change when sigh of the singular vectors change.
        # the simplest choice to satisfy this requirement is to apply 'abs'.
        (random_fullrank_matrix_distinct_singular_value(S, dtype=dtype).to(device),
            lambda usv: usv[1]),  # 'check_grad_s'
        (random_fullrank_matrix_distinct_singular_value(S, dtype=dtype).to(device),
            lambda usv: abs(usv[0])),  # 'check_grad_u'
        (random_fullrank_matrix_distinct_singular_value(S, dtype=dtype).to(device),
            lambda usv: abs(usv[2])),  # 'check_grad_v'
        # this test is important as it checks the additional term that is non-zero only for complex-valued inputs
        # and when the loss function depends both on 'u' and 'v'
        (random_fullrank_matrix_distinct_singular_value(S, dtype=dtype).to(device),
            uv_loss),  # 'check_grad_uv'
        (random_fullrank_matrix_distinct_singular_value(S, dtype=dtype).to(device)[:(S - 2)],
            lambda usv: (abs(usv[0]), usv[1], abs(usv[2][..., :, :(S - 2)]))),  # 'wide'
        (random_fullrank_matrix_distinct_singular_value(S, dtype=dtype).to(device)[:, :(S - 2)],
            lambda usv: (abs(usv[0]), usv[1], abs(usv[2]))),  # 'tall'
        (random_fullrank_matrix_distinct_singular_value(S, 2, dtype=dtype).to(device),
            lambda usv: (abs(usv[0]), usv[1], abs(usv[2]))),  # 'batched'
        (random_fullrank_matrix_distinct_singular_value(S, 2, dtype=dtype).to(device)[..., :(S - 2), :],
            lambda usv: (abs(usv[0]), usv[1], abs(usv[2]))),  # 'wide_batched'
        (random_fullrank_matrix_distinct_singular_value(S, 2, dtype=dtype).to(device)[..., :, :(S - 2)],
            lambda usv: (abs(usv[0]), usv[1], abs(usv[2]))),  # 'tall_batched'
    )
    test_cases2 = (  # some=False
        (random_fullrank_matrix_distinct_singular_value(S, dtype=dtype).to(device)[:(S - 2)],
            lambda usv: (abs(usv[0]), usv[1], abs(slice_V(usv[2])))),  # 'wide_all'
        (random_fullrank_matrix_distinct_singular_value(S, dtype=dtype).to(device)[:, :(S - 2)],
            lambda usv: (abs(usv[0][:, :(S - 2)]), usv[1], abs(usv[2]))),  # 'tall_all'
        (random_fullrank_matrix_distinct_singular_value(S, 2, dtype=dtype).to(device)[..., :(S - 2), :],
            lambda usv: (abs(usv[0]), usv[1], abs(slice_V(usv[2])))),  # 'wide_all_batched'
        (random_fullrank_matrix_distinct_singular_value(S, 2, dtype=dtype).to(device)[..., :, :(S - 2)],
            lambda usv: (abs(usv[0][..., :, :(S - 2)]), usv[1], abs(usv[2]))),  # 'tall_all_batched'
    )

    out = []
    for a, out_fn in test_cases1:
        a.requires_grad = requires_grad
        if is_linalg_svd:
            kwargs = {'full_matrices': False}
        else:
            kwargs = {'some': True}
        out.append(SampleInput(a, kwargs=kwargs, output_process_fn_grad=out_fn))

    for a, out_fn in test_cases2:
        a.requires_grad = requires_grad
        if is_linalg_svd:
            kwargs = {'full_matrices': True}
        else:
            kwargs = {'some': False}
        out.append(SampleInput(a, kwargs=kwargs, output_process_fn_grad=out_fn))

    return out

def sample_inputs_svd(op_info, device, dtype, requires_grad=False, **kwargs):
    return _sample_inputs_svd(op_info, device, dtype, requires_grad, is_linalg_svd=False)

def sample_inputs_linalg_svd(op_info, device, dtype, requires_grad=False, **kwargs):
    return _sample_inputs_svd(op_info, device, dtype, requires_grad, is_linalg_svd=True)

def sample_inputs_eig(op_info, device, dtype, requires_grad=False, **kwargs):
    eigvecs = make_tensor((S, S), device=device, dtype=dtype,
                          low=None, high=None)
    eigvals = make_tensor((S,), device=device, dtype=dtype,
                          low=None, high=None)
    # we produce only diagonazible inputs which do not have
    # complex eigenvalues for real inputs, as there is no
    # backward implementation for real inputs with complex
    # eigenvalues yet.
    input = (eigvecs * eigvals.unsqueeze(-2)) @ eigvecs.inverse()
    input.requires_grad_(requires_grad)

    def process_output(eigpair):
        eigvals, eigvecs = eigpair
        if dtype.is_complex:
            # eig produces eigenvectors which are normalized to 1 norm.
            # Note that if v is an eigenvector, so is v * e^{i \phi},
            # and |v| = |v * e^{i \phi}| = 1.
            # This, however, makes the eigenvector backward computation process
            # rather unstable unless the objective function is gauge-invariant,
            # that is if f(z) == f(|z|), for example.
            # Hence for complex inputs we ignore the phases and return only
            # the absolute values.
            return eigvals, eigvecs.abs()
        else:
            return eigvals, eigvecs

    return [
        SampleInput(
            input,
            kwargs=dict(eigenvectors=True),
            output_process_fn_grad=process_output
        ),
    ]

def sample_inputs_linalg_qr(op_info, device, dtype, requires_grad=False, **kwargs):
    """
    This function generates input for torch.linalg.qr
    The input is generated as the itertools.product of 'batches' and 'ns'.
    """
    # TODO: add 0 to 'ns' and (0, ) to 'batches'
    # Currently tests fail most probably because of
    # https://github.com/pytorch/pytorch/issues/50576
    batches = [(), (2, ), (1, 1)]
    ns = [2, 5]
    out = []
    for batch, (m, n) in product(batches, product(ns, ns)):
        a = torch.randn(*batch, m, n, dtype=dtype, device=device, requires_grad=requires_grad)
        out.append(SampleInput(a))
    return out

def sample_inputs_flip(op_info, device, dtype, requires_grad, **kwargs):
    tensors = (
        make_tensor((S, M, S), device, dtype, low=None, high=None, requires_grad=requires_grad),
        make_tensor((S, 0, M), device, dtype, low=None, high=None, requires_grad=requires_grad)
    )

    dims = ((0, 1, 2), (0,), (0, 2), (-1,), ())

    samples = [SampleInput(tensor, kwargs={'dims': dim}) for tensor, dim in product(tensors, dims)]

    return samples

def sample_inputs_fliplr_flipud(op_info, device, dtype, requires_grad, **kwargs):
    tensors = (
        make_tensor((S, M, S), device, dtype, low=None, high=None, requires_grad=requires_grad),
        make_tensor((S, 0, M), device, dtype, low=None, high=None, requires_grad=requires_grad)
    )
    return [SampleInput(tensor) for tensor in tensors]

# TODO: clamp shares tensors among its sample inputs --- we should prohibit this!
def sample_inputs_clamp(op_info, device, dtype, requires_grad, **kwargs):
    tensors = (
        make_tensor((2, 3, 2), device=device, dtype=dtype, low=None, high=None, requires_grad=requires_grad),
        make_tensor((2, 0, 3), device=device, dtype=dtype, low=None, high=None, requires_grad=requires_grad),
    )
    if dtype is torch.uint8:
        min_max_vals = ((2, 5), (3, 7))
    else:
        min_max_vals = ((0, 1), (-1, 1))
    output = [SampleInput(tensor, args=vals) for tensor, vals in product(tensors, min_max_vals)]
    output += [SampleInput(tensors[0], args=(0.5, None)), SampleInput(tensors[0], args=(None, 0.5))]
    empty_tensor = make_tensor((), device=device, dtype=dtype, low=None, high=None, requires_grad=requires_grad)
    output += [SampleInput(empty_tensor, args=(0.0, 1.0)), ]
    return output

def sample_kwargs_clamp(device, dtype, input):
    if dtype is torch.uint8:
        min_val, max_val = (random.randint(1, 3), random.randint(4, 8))
    elif dtype.is_floating_point:
        min_val, max_val = (random.uniform(-8, 0), random.uniform(1, 8))  # type: ignore
    else:
        min_val, max_val = (random.randint(-8, 0), random.randint(1, 8))  # type: ignore
    return {'min': min_val, 'max': max_val}, {'a_min': min_val, 'a_max': max_val}

def sample_inputs_cumprod(op_info, device, dtype, requires_grad, **kwargs):
    def make_arg(shape):
        # shrink values to be in the interval [-1, +1] for better precision in gradgradcheck
        return make_tensor(shape, device, dtype, low=-1, high=+1, requires_grad=requires_grad)

    def prod_zeros(dim_select):
        assert len(dim_select) == 2
        result = make_arg(3 * (S,))
        with torch.no_grad():
            result.narrow(dim_select[0], 0, 1).narrow(dim_select[1], 1, 1).zero_()
            result.narrow(dim_select[0], 2, 1).narrow(dim_select[1], 3, 1).zero_()
            result.narrow(dim_select[0], 4, 1).narrow(dim_select[1], 3, 1).zero_()
        return result

    # will not be needed once OpInfo tests suport Iterables
    def sample_generator():
        for dim in range(3):
            yield SampleInput(make_arg((S, S, S)), args=(dim,))
        # Scalar tensors and empty tensor
        for size in [(), (1,), (0,)]:
            yield SampleInput(make_arg(size), args=(0,))

        yield SampleInput(prod_zeros([0, 1]), args=(1,))
        yield SampleInput(prod_zeros([0, 2]), args=(1,))
        yield SampleInput(prod_zeros([1, 2]), args=(1,))

        # test dtype kwarg
        yield SampleInput(prod_zeros([1, 2]), args=(1,), kwargs={'dtype': dtype})

    return list(sample_generator())

def sample_inputs_copysign(op_info, device, dtype, requires_grad, **kwargs):
    def _make_tensor(*shape, low=None, high=None):
        return make_tensor(shape, device, dtype, low=low, high=high, requires_grad=requires_grad)

    for_inplace_variant = kwargs.get('for_inplace_variant', False)

    cases = [
        # no broadcast
        ((S, S, S), (S, S, S)),
        # broadcast rhs
        ((S, S, S), (S, S)),

        # scalar
        ((S, S), 3.14),
        # scalar positive zero
        ((S, S), 0.0),
        # scalar negative zero
        ((S, S), -0.0),
    ]

    if not for_inplace_variant:
        # broadcast lhs
        cases.append(((S, S), (S, S, S)))
        # broadcast all
        cases.append(((S, 1, S), (M, S)))

    def generator():
        for input_shape, arg_val in cases:
            if isinstance(arg_val, tuple):
                arg = _make_tensor(*arg_val)
            else:
                # arg_val is scalar
                arg = arg_val

            yield SampleInput(_make_tensor(*input_shape), args=(arg, ))

    return list(generator())

def sample_inputs_prod(op_info, device, dtype, requires_grad):
    def make_arg(shape):
        # shrink values to be in the interval [-1, +1] for better precision in gradgradcheck
        return make_tensor(shape, device, dtype, low=-1, high=+1, requires_grad=requires_grad)

    def prod_single_zero():
        result = make_arg(2 * (S,))
        with torch.no_grad():
            result[0, 1] = 0
        return result

    # will not be needed once OpInfo tests support Iterables
    def sample_generator():
        for sample in sample_inputs_cumprod(op_info, device, dtype, requires_grad):
            yield SampleInput(sample.input)  # only Tensor, ignore other inputs
            yield sample
            sample.kwargs['keepdim'] = True
            yield sample
        yield SampleInput(prod_single_zero())
        yield SampleInput(make_arg((3, 3, 3)), args=(1,))
        yield SampleInput(make_arg((3, 3, 3)), args=(1,), kwargs={'keepdim': True})

        # test zero scalar tensor
        zero = make_arg(())
        with torch.no_grad():
            zero.zero_()
        yield SampleInput(zero)
        yield SampleInput(zero, args=(0,))
        yield SampleInput(zero, args=(0,), kwargs={'keepdim': True})

    return list(sample_generator())

def sample_inputs_diag(op_info, device, dtype, requires_grad, **kwargs):
    vec_sample = SampleInput(make_tensor((M, ), device, dtype, low=None, high=None, requires_grad=requires_grad))

    tensors = (
        make_tensor((M, M), device, dtype, low=None, high=None, requires_grad=requires_grad),
        make_tensor((3, 5), device, dtype, low=None, high=None, requires_grad=requires_grad),
        make_tensor((5, 3), device, dtype, low=None, high=None, requires_grad=requires_grad),
    )

    args = ((), (2,), (-2,), (1,), (2,))

    samples = []
    for tensor, arg in product(tensors, args):
        samples.append(SampleInput(tensor, args=arg))

    return samples + [vec_sample]

def sample_inputs_logit(op_info, device, dtype, requires_grad, **kwargs):
    low, high = op_info.domain

    # Note: Operator is very sensitive at points near the
    # start and end of domain and leads to NaN for float16
    # if domain_eps is 1e-5.
    domain_eps = op_info._domain_eps if dtype != torch.float16 else 3e-2

    low = low + domain_eps
    high = high - domain_eps

    samples = (
        SampleInput(make_tensor((S, S, S), device, dtype, low=low, high=high, requires_grad=requires_grad)),
        SampleInput(make_tensor((S, S, S), device, dtype, low=low,
                                high=high, requires_grad=requires_grad), args=(0.2,)),
        SampleInput(make_tensor((), device, dtype, low=low, high=high, requires_grad=requires_grad)),
        SampleInput(make_tensor((), device, dtype, low=low,
                                high=high, requires_grad=requires_grad), args=(0.2,)),
    )

    return samples

def sample_inputs_floor_divide(op_info, device, dtype, requires_grad, **kwargs):
    lhs = make_tensor((S, S, S), device, dtype, low=None, high=None, requires_grad=requires_grad)
    rhs = make_tensor((S, S, S), device, dtype, low=None, high=None, requires_grad=requires_grad)
    # Avoid integer divide by 0
    if not (dtype.is_floating_point or dtype.is_complex):
        rhs[rhs == 0] = 1

    return [
        SampleInput(lhs, args=(rhs,)),
        SampleInput(lhs, args=(rhs[0],)),
        SampleInput(lhs, args=(3.14,)),
    ]


def sample_inputs_masked_scatter(op_info, device, dtype, requires_grad, **kwargs):
    make_arg = partial(make_tensor, device=device, dtype=dtype, requires_grad=requires_grad)

    for_inplace_variant = kwargs.get('for_inplace_variant', False)

    def samples_generator():
        yield SampleInput(make_arg((S, S)), args=(torch.randn(S, S, device=device) > 0, make_arg((S, S))))
        yield SampleInput(make_arg((S, S)), args=(torch.randn((S,), device=device) > 0, make_arg((S, S))))
        yield SampleInput(make_arg((S, S)), args=(bernoulli_scalar().to(device), make_arg((S, S))))

        if not for_inplace_variant:
            yield SampleInput(make_arg((S,)), args=(torch.randn(S, S, device=device) > 0, make_arg((S, S))))

    samples = tuple(samples_generator())
    return samples


def sample_inputs_masked_fill(op_info, device, dtype, requires_grad, **kwargs):
    make_arg = partial(make_tensor, device=device, dtype=dtype, requires_grad=requires_grad)

    for_inplace_variant = kwargs.get('for_inplace_variant', False)

    def sample_generator():
        yield SampleInput(make_arg((S, S)), args=(torch.randn(S, S, device=device) > 0, 10))
        yield SampleInput(make_arg((S, S)), args=(torch.randn(S, S, device=device) > 0, make_arg(())))
        yield SampleInput(make_arg((S, S)), args=(torch.randn(S, device=device) > 0, 10))
        yield SampleInput(make_arg(()), args=(torch.randn((), device=device) > 0, 10))
        yield SampleInput(make_arg(()), args=(torch.randn((), device=device) > 0, make_arg(())))
        yield SampleInput(make_arg((S, S)), args=(torch.randn((), device=device) > 0, 10))

        if not for_inplace_variant:
            yield SampleInput(make_arg((S,)),
                              args=(torch.randn(S, S, device=device) > 0, make_arg(())))
            yield SampleInput(make_arg((S,)),
                              args=(torch.randn(S, S, device=device) > 0, 10))

    samples = tuple(sample_generator())
    return samples

def sample_inputs_masked_select(op_info, device, dtype, requires_grad, **kwargs):
    samples = (
        SampleInput(make_tensor((M, M), device, dtype, low=None, high=None, requires_grad=requires_grad),
                    args=(torch.randn(M, M, device=device) > 0,)),

        SampleInput(make_tensor((M, M), device, dtype, low=None, high=None, requires_grad=requires_grad),
                    args=(torch.randn((M,), device=device) > 0,)),

        SampleInput(make_tensor((M,), device, dtype, low=None, high=None, requires_grad=requires_grad),
                    args=(torch.randn((M, M), device=device) > 0,)),

        SampleInput(make_tensor((M, 1, M), device, dtype, low=None, high=None, requires_grad=requires_grad),
                    args=(torch.randn((M, M), device=device) > 0,)),

        SampleInput(make_tensor((), device, dtype, low=None, high=None, requires_grad=requires_grad),
                    args=(torch.tensor(1, device=device, dtype=torch.bool),)),

        SampleInput(make_tensor((M, M), device, dtype, low=None, high=None, requires_grad=requires_grad),
                    args=(torch.tensor(1, device=device, dtype=torch.bool),)),

        SampleInput(make_tensor((), device, dtype, low=None, high=None, requires_grad=requires_grad),
                    args=(torch.randn((M, M), device=device) > 0,)),
    )

    return samples

def sample_inputs_matrix_exp(op_info, device, dtype, requires_grad, **kwargs):
    samples = (
        SampleInput(make_tensor((S, S), device, dtype, requires_grad=requires_grad)),
        SampleInput(make_tensor((S, S, S), device, dtype, requires_grad=requires_grad)),
    )

    return samples

def sample_inputs_polar(op_info, device, dtype, requires_grad, **kwargs):
    def _make_tensor_helper(shape, low=None, high=None):
        return make_tensor(shape, device, dtype, low=low, high=high, requires_grad=requires_grad)

    samples = (
        SampleInput(_make_tensor_helper((S, S), low=0), args=(_make_tensor_helper((S, S)),)),
        SampleInput(_make_tensor_helper((), low=0), args=(_make_tensor_helper(()),)),
    )

    return samples


def sample_inputs_entr(op_info, device, dtype, requires_grad, **kwargs):
    low, _ = op_info.domain

    if requires_grad:
        low = 0 + op_info._domain_eps

    return (SampleInput(make_tensor((L,), device, dtype,
                                    low=low,
                                    requires_grad=requires_grad)),
            SampleInput(make_tensor((), device, dtype,
                                    low=low,
                                    requires_grad=requires_grad)))


def sample_inputs_rsub(op_info, device, dtype, requires_grad, variant='tensor', **kwargs):
    def _make_tensor_helper(shape, low=None, high=None):
        return make_tensor(shape, device, dtype, low=low, high=high, requires_grad=requires_grad)

    def _samples_with_alpha_helper(args, alphas, filter_fn=lambda arg_alpha: True):
        filtered_product = filter(filter_fn, product(args, alphas))  # type: ignore
        return (SampleInput(input, args=(arg,), kwargs=dict(alpha=alpha))
                for (input, arg), alpha in filtered_product)  # type: ignore

    int_alpha, float_alpha, complex_alpha = 2, 0.1, 1 + 0.6j

    if variant == 'tensor':
        samples = (  # type: ignore
            SampleInput(_make_tensor_helper((S, S)), args=(_make_tensor_helper((S, S)),)),
            SampleInput(_make_tensor_helper((S, S)), args=(_make_tensor_helper((S,)),)),
            SampleInput(_make_tensor_helper((S,)), args=(_make_tensor_helper((S, S)),)),
            SampleInput(_make_tensor_helper(()), args=(_make_tensor_helper(()),)),
            SampleInput(_make_tensor_helper(()), args=(_make_tensor_helper((S,)),)),
            SampleInput(_make_tensor_helper((S,)), args=(_make_tensor_helper(()),)),
        )

        if dtype.is_complex:
            alphas = [int_alpha, float_alpha, complex_alpha]
        elif dtype.is_floating_point:
            alphas = [int_alpha, float_alpha]
        else:
            alphas = [int_alpha]

        args = ((_make_tensor_helper((S, S)), _make_tensor_helper((S, S))),
                (_make_tensor_helper((S, S)), _make_tensor_helper((S,))),
                (_make_tensor_helper(()), _make_tensor_helper(())))
        samples += tuple(_samples_with_alpha_helper(args, alphas))  # type: ignore
    elif variant == 'scalar':
        # Scalar Other
        samples = (SampleInput(_make_tensor_helper((S, S)), args=(0.5,)),
                   SampleInput(_make_tensor_helper(()), args=(0.5,)),
                   SampleInput(_make_tensor_helper((S, S)), args=(1.5j,)),
                   SampleInput(_make_tensor_helper(()), args=(1.5j,)),
                   SampleInput(_make_tensor_helper((S, S)), args=(0.4 + 1.2j,)),
                   SampleInput(_make_tensor_helper(()), args=(1.2 + 1.76j,)))  # type: ignore

        scalar_args = [(_make_tensor_helper((S, S)), 0.5), (_make_tensor_helper(()), 0.5),
                       (_make_tensor_helper((S, S)), 2.7j), (_make_tensor_helper(()), 2.7j),
                       (_make_tensor_helper((S, S)), 1 - 2.7j), (_make_tensor_helper(()), 1 + 2.7j)]  # type: ignore

        alphas = [int_alpha, float_alpha, complex_alpha]

        def filter_fn(arg_alpha):
            arg, alpha = arg_alpha
            if isinstance(alpha, complex):
                if dtype.is_complex or isinstance(arg[1], complex):
                    return True
                else:
                    # complex alpha is valid only if either `self` or `other` is complex
                    return False

            # Non-Complex Alpha
            return True

        # Samples with alpha (scalar version) covers the following cases
        # self    | other   | alpha
        # -----------------------------------------
        # real    | real    | real (int and float)
        # real    | complex | real and complex
        # complex | real    | real and complex
        # complex | complex | real and complex
        #
        # It does not cover
        # real    | real    | complex
        # x = torch.randn(2, requires_grad=True, dtype=torch.float64)
        # torch.rsub(x, 1, alpha=1. + 1.6j)
        # RuntimeError: value cannot be converted to type double without overflow: (-1,-1.6)

        samples += tuple(_samples_with_alpha_helper(scalar_args, alphas, filter_fn=filter_fn))  # type: ignore
    else:
        raise Exception("Invalid variant!")

    return samples


def sample_inputs_cumulative_ops(op_info, device, dtype, requires_grad, supports_dtype_kwargs=True, **kwargs):
    def _make_tensor_helper(shape, low=None, high=None):
        return make_tensor(shape, device, dtype, low=low, high=high, requires_grad=requires_grad)

    samples = [
        SampleInput(_make_tensor_helper((S, S, S)), args=(0,)),
        SampleInput(_make_tensor_helper((S, S, S)), args=(1,)),
        SampleInput(_make_tensor_helper(()), args=(0,)),
    ]

    if supports_dtype_kwargs:
        # NOTE: if `dtype` is not same as input, then inplace variants fail with
        # `provided dtype must match the dtype of self tensor in cumsum`
        samples.append(SampleInput(_make_tensor_helper((S, S, S)), args=(1,), kwargs={'dtype': dtype}))

    return samples


def sample_inputs_unfold(op_info, device, dtype, requires_grad, **kwargs):
    test_cases = (
        ((), (0, 1, 1)),
        ((S, S, S, S), (0, 3, 1)),
        ((S, S, S, S), (1, 3, 1)),
        ((S, S, S, S), (2, 3, 1)),
        ((S, S, S, S), (3, 3, 1)),
        ((S, S, S, S), (0, 3, 2)),
        ((S, S, S, S), (1, 3, 2)),
        ((S, S, S, S), (2, 3, 2)),
        ((S, S, S, S), (3, 3, 2)),
        ((S, S, S, S), (0, 4, 1)),
        ((S, S, S, S), (1, 4, 1)),
        ((S, S, S, S), (2, 4, 1)),
        ((S, S, S, S), (3, 4, 1)),
        ((M,), (0, 3, 1)),
        ((M,), (0, 3, 2)),
        ((M,), (0, 3, 3)),
        ((1000,), (0, 3, 11)),
        ((1000,), (0, 2, 27)),
        ((10, 10), (0, 1, 2)),
        ((10, 10), (1, 2, 3)),
        ((10, 10), (1, 2, 2)),
        ((S, S, S), (2, 3, 2)),
    )

    sample_inputs = []
    for shape, arguments in test_cases:
        sample_inputs += [SampleInput(make_tensor(shape, device, dtype,
                                      low=None, high=None,
                                      requires_grad=requires_grad),
                                      args=arguments)]
    return sample_inputs


def sample_inputs_atan2(op_info, device, dtype, requires_grad, **kwargs):
    make_arg = partial(make_tensor, device=device, dtype=dtype, requires_grad=requires_grad)
    cases = (
        ((S, S, S), (S, S, S)),
        ((), ()),
        ((S, S, S), (S,)),
        # Enable the cases below once gh-53014 is in
        # ((S,), (S, S, S)),
        # ((S, 1, S), (S, S)),
    )

    def generator():
        for x_shape, y_shape in cases:
            yield SampleInput(make_arg(x_shape), args=(make_arg(y_shape),))

    return list(generator())

def sample_inputs_msort(op_info, device, dtype, requires_grad):
    sample = (SampleInput(make_tensor((S, M, S), device, dtype,
                                      low=None, high=None,
                                      requires_grad=requires_grad)),)

    return sample

def sample_inputs_lerp(op_info, device, dtype, requires_grad):
    def _make_tensor_helper(shape, low=None, high=None):
        return make_tensor(shape, device, dtype, low=low, high=high, requires_grad=requires_grad)

    samples = (
        # no broadcast
        SampleInput(_make_tensor_helper((S, S)), args=(_make_tensor_helper((S, S)), 0.4)),
        # broadcast rhs
        SampleInput(_make_tensor_helper((S, S)), args=(_make_tensor_helper((S,)), 0.4)),
        # scalar tensor
        SampleInput(_make_tensor_helper(()), args=(_make_tensor_helper(()), 0.4)),
        # broadcast rhs scalar-tensor
        SampleInput(_make_tensor_helper((S, S)), args=(_make_tensor_helper(()), 0.4)),
        # broadcast rhs with weight tensor
        SampleInput(_make_tensor_helper((S, S)), args=(_make_tensor_helper((S,)), _make_tensor_helper((S, S)))),
        # broadcast rhs and weight tensor
        SampleInput(_make_tensor_helper((S, S)), args=(_make_tensor_helper((S, 1)), _make_tensor_helper((S,)))),

        # Broadcasts `self` : Issue with inplace-variants
        # Reference: https://github.com/pytorch/pytorch/issues/50747
        # SampleInput((_make_tensor_helper((S,)), _make_tensor_helper((S, S)), 0.4)),
        # SampleInput((_make_tensor_helper(()), _make_tensor_helper((S, S)), 0.4)),
        # SampleInput((_make_tensor_helper((S, 1)), _make_tensor_helper((S, S)), 0.4)),
        # SampleInput((_make_tensor_helper((S, 1)), _make_tensor_helper((S, S)), _make_tensor_helper((S, 1)))),
    )  # type: ignore

    if dtype.is_complex:
        samples = samples + (  # type: ignore
            # no broadcast
            SampleInput(_make_tensor_helper((S, S)), args=(_make_tensor_helper((S, S)), 0.4j)),
            SampleInput(_make_tensor_helper((S, S)), args=(_make_tensor_helper((S, S)), 1.2 + 0.1j)),
            # broadcast rhs
            SampleInput(_make_tensor_helper((S, S)), args=(_make_tensor_helper((S,)), 0.4j)),
            SampleInput(_make_tensor_helper((S, S)), args=(_make_tensor_helper((S, S)), 5.4 + 9j)),
            # scalar tensor
            SampleInput(_make_tensor_helper(()), args=(_make_tensor_helper(()), 0.4j)),
            SampleInput(_make_tensor_helper(()), args=(_make_tensor_helper(()), 6.1 + 0.004j)),
            # broadcast rhs scalar-tensor
            SampleInput(_make_tensor_helper((S, S)), args=(_make_tensor_helper(()), 0.4j)),
            SampleInput(_make_tensor_helper((S, S)), args=(_make_tensor_helper(()), 1 + 2j)),
        )

    return samples

def sample_inputs_kron(op_info, device, dtype, requires_grad):
    test_cases = (
        ((S, S), (M, L)),
    )

    sample_inputs = []
    for input_shape, other_shape in test_cases:
        input = make_tensor(input_shape, device, dtype, low=None, high=None, requires_grad=requires_grad)
        other = make_tensor(other_shape, device, dtype, low=None, high=None, requires_grad=requires_grad)
        sample = SampleInput(input, args=(other,))
        sample_inputs.append(sample)
    return tuple(sample_inputs)

foreach_unary_op_db: List[OpInfo] = [
    ForeachUnaryFuncInfo('exp'),
    ForeachUnaryFuncInfo('acos'),
    ForeachUnaryFuncInfo('asin'),
    ForeachUnaryFuncInfo('atan'),
    ForeachUnaryFuncInfo('cos'),
    ForeachUnaryFuncInfo('cosh'),
    ForeachUnaryFuncInfo('log'),
    ForeachUnaryFuncInfo('log10'),
    ForeachUnaryFuncInfo('log2'),
    ForeachUnaryFuncInfo('tan'),
    ForeachUnaryFuncInfo('tanh'),
    ForeachUnaryFuncInfo('sin'),
    ForeachUnaryFuncInfo('sinh'),

    ForeachUnaryFuncInfo('neg',
                         dtypes=all_types_and_complex(),
                         dtypesIfCPU=all_types_and_complex(),
                         dtypesIfCUDA=all_types_and_complex(),
                         sample_inputs_func=sample_inputs_foreach,
                         safe_casts_outputs=False),

    ForeachUnaryFuncInfo('sqrt',
                         dtypes=floating_types(),
                         dtypesIfCPU=floating_and_complex_types_and(torch.bfloat16),
                         dtypesIfCUDA=floating_and_complex_types_and(torch.half)),

    ForeachUnaryFuncInfo('ceil',
                         dtypes=floating_types(),
                         dtypesIfCPU=floating_types_and(torch.bfloat16),
                         dtypesIfCUDA=floating_types_and(torch.half)),

    ForeachUnaryFuncInfo('erf',
                         dtypes=floating_types(),
                         dtypesIfCPU=floating_types_and(torch.bfloat16),
                         dtypesIfCUDA=floating_types_and(torch.half)),

    ForeachUnaryFuncInfo('erfc',
                         dtypes=floating_types(),
                         dtypesIfCPU=floating_types_and(torch.bfloat16),
                         dtypesIfCUDA=floating_types_and(torch.half)),

    ForeachUnaryFuncInfo('expm1',
                         dtypes=floating_types(),
                         dtypesIfCPU=floating_types_and(torch.bfloat16),
                         dtypesIfCUDA=floating_types_and(torch.half)),

    ForeachUnaryFuncInfo('floor',
                         dtypes=floating_types(),
                         dtypesIfCPU=floating_types_and(torch.bfloat16),
                         dtypesIfCUDA=floating_types_and(torch.half)),

    ForeachUnaryFuncInfo('log1p',
                         dtypes=floating_types(),
                         dtypesIfCPU=floating_types_and(torch.bfloat16),
                         dtypesIfCUDA=floating_types_and(torch.half)),

    ForeachUnaryFuncInfo('round',
                         dtypes=floating_types(),
                         dtypesIfCPU=floating_types_and(torch.bfloat16),
                         dtypesIfCUDA=floating_types_and(torch.half)),

    ForeachUnaryFuncInfo('frac',
                         dtypes=floating_types(),
                         dtypesIfCPU=floating_types_and(torch.bfloat16),
                         dtypesIfCUDA=floating_types_and(torch.half)),

    ForeachUnaryFuncInfo('reciprocal',
                         dtypes=floating_types(),
                         dtypesIfCPU=floating_types_and(torch.bfloat16),
                         dtypesIfCUDA=floating_types_and(torch.half)),

    ForeachUnaryFuncInfo('sigmoid',
                         dtypes=floating_types(),
                         dtypesIfCPU=floating_types_and(torch.bfloat16),
                         dtypesIfCUDA=floating_types_and(torch.half)),

    ForeachUnaryFuncInfo('trunc',
                         dtypes=floating_types(),
                         dtypesIfCPU=floating_types_and(torch.bfloat16),
                         dtypesIfCUDA=floating_types_and(torch.half)),

    ForeachUnaryFuncInfo('abs',
                         dtypes=all_types_and_complex_and(torch.bfloat16, torch.half, torch.bool),
                         dtypesIfCPU=all_types_and_complex_and(torch.bfloat16, torch.half),
                         dtypesIfCUDA=all_types_and_complex_and(torch.bfloat16, torch.half, torch.bool),
                         safe_casts_outputs=False)
]

def reference_sign(x):
    if x.dtype == np.bool_:
        # `np.sign` doesn't support `bool`.
        # >>> np.sign(True)
        # ufunc 'sign' did not contain a loop
        # with signature matching types dtype('bool') -> dtype('bool')
        return np.sign(x, dtype=np.uint8).astype(np.bool_)
    return np.sign(x)


def reference_sgn(x):
    # NumPy doesn't have an equivalent to `torch.sgn` when the dtype is complex.
    # For complex inputs, `np.sign` returns sign(x.real) + 0j if x.real != 0 else sign(x.imag) + 0j.
    # while `torch.sgn` returns, 0 if abs(input) == 0 else input/abs(input)
    if x.dtype not in [np.complex64, np.complex128]:
        return reference_sign(x)

    out = (x / np.abs(x))
    if out.ndim == 0:
        # Handle x == 0 case
        if (x == 0):
            # Can't assign to np.complex object
            # So make a new one.
            return np.array(complex(0, 0), dtype=x.dtype)
        return out

    # Handle x == 0 case
    mask = (x == 0)
    out[mask] = complex(0, 0)
    return out


def reference_sigmoid(x):
    # 'scipy.special.expit' not supported for the input types
    if x.dtype in [np.complex64, np.complex128]:
        return (1 / (1 + np.exp(-x)))
    return scipy.special.expit(x)


def reference_lgamma(x):
    # scipy.special.gammaln returns `-inf` when input is `-inf`.
    # While Pytorch, C and C++, all return `inf` when input is `-inf`.
    # Reference:
    # https://en.cppreference.com/w/cpp/numeric/math/lgamma
    # https://en.cppreference.com/w/c/numeric/math/lgamma

    # To handle the above discrepancy,
    # we replace -inf with inf so values
    # that were originally -inf map to inf as expected
    if x.dtype.kind == 'f':
        x = np.where(x == float('-inf'), np.array(float('inf'), dtype=x.dtype), x)

    out = scipy.special.gammaln(x)

    if x.dtype == np.float16:
        # `scipy.special.gammaln` returns output of float32 when input is float16,
        # while `torch.lgamma` preserves `float16`. But due to smaller range of float16,
        # Pytorch version outputs `inf` while SciPy returns finite values.
        out = out.astype(np.float16)

    return out


def gradcheck_wrapper_hermitian_input(op, input, *args, **kwargs):
    """Gradcheck wrapper for functions that take Hermitian matrices as input.

    They require a modified function because the finite-difference algorithm
    for calculating derivatives does not preserve the Hermitian property of the input.
    """
    return op(input + input.conj().transpose(-2, -1), *args, **kwargs)


def gradcheck_wrapper_triangular_input(op, input, *args, upper=False, **kwargs):
    """Gradcheck wrpper for functions that take lower or upper triangular matrices as input.

    They require a modified function because the finite-difference algorithm
    for calculating derivatives does not preserve the triangular property of the input.
    """
    return op(input.triu() if upper else input.tril(), upper)


# Operator database (sorted alphabetically)
op_db: List[OpInfo] = [
    UnaryUfuncInfo('abs',
                   aliases=('absolute', ),
                   ref=np.abs,
                   dtypes=all_types_and_complex_and(torch.half, torch.bfloat16),
                   dtypesIfCPU=all_types_and_complex_and(torch.half, torch.bfloat16),
                   dtypesIfCUDA=all_types_and_complex_and(torch.bool, torch.half, torch.bfloat16),
                   skips=(
                       SkipInfo('TestUnaryUfuncs', 'test_reference_numerics_extremal',
                                device_type='cpu', dtypes=[torch.cfloat, torch.cdouble]),
                       SkipInfo('TestUnaryUfuncs', 'test_reference_numerics_hard',
                                device_type='cpu', dtypes=[torch.cfloat]),
                       # Reference: https://github.com/pytorch/pytorch/issues/49224
                       SkipInfo('TestUnaryUfuncs', 'test_reference_numerics_normal',
                                dtypes=[torch.int8], active_if=TEST_WITH_ASAN),
                       # TODO: Fix test_out_arg_all_dtypes as torch.empty_like(expected_output) where expected_output=op(input)
                       # We can break the logic of the loop over all possible types but it is OK.
                       # https://github.com/pytorch/pytorch/blob/master/test/test_unary_ufuncs.py#L440-L449
                       SkipInfo('TestUnaryUfuncs', 'test_out_arg_all_dtypes',
                                dtypes=[torch.cfloat, torch.cdouble]),
                   ),
                   supports_inplace_autograd=False,
                   assert_autodiffed=True),
    # NOTE: CPU complex acos produces incorrect outputs (https://github.com/pytorch/pytorch/issues/42952)
    UnaryUfuncInfo('acos',
                   aliases=('arccos', ),
                   ref=np.arccos,
                   domain=(-1, 1),
                   handles_complex_extremals=False,
                   dtypes=all_types_and_complex_and(torch.bool),
                   dtypesIfCPU=all_types_and_complex_and(torch.bool, torch.bfloat16),
                   dtypesIfCUDA=all_types_and_complex_and(torch.bool, torch.half),
                   assert_autodiffed=True,
                   decorators=(precisionOverride({torch.float16: 1e-2,
                                                  torch.bfloat16: 1e-1,
                                                  torch.complex64: 1e-2}),),
                   safe_casts_outputs=True,
                   skips=(
                       # "rsqrt_cpu" not implemented for 'BFloat16'
                       SkipInfo('TestOpInfo', 'test_supported_backward', dtypes=(torch.bfloat16,)),
                       SkipInfo('TestUnaryUfuncs', 'test_reference_numerics_hard',
                                device_type='cpu', dtypes=[torch.cfloat, torch.cdouble]),
                       SkipInfo('TestGradients', 'test_fn_grad',
                                dtypes=[torch.cdouble], active_if=IS_WINDOWS),
                       SkipInfo('TestGradients', 'test_method_grad',
                                dtypes=[torch.cdouble], active_if=IS_WINDOWS),
                       SkipInfo('TestGradients', 'test_inplace_grad',
                                dtypes=[torch.cdouble], active_if=IS_WINDOWS),
                   )),
    # NOTE: the derivative for inplace acosh is not implemented
    UnaryUfuncInfo('acosh',
                   aliases=('arccosh', ),
                   ref=np.arccosh,
                   domain=(1, float('inf')),
                   dtypes=all_types_and_complex_and(torch.bool),
                   dtypesIfCPU=all_types_and_complex_and(torch.bool),
                   dtypesIfCUDA=all_types_and_complex_and(torch.bool, torch.half, torch.bfloat16),
                   safe_casts_outputs=True,
                   decorators=(precisionOverride({torch.bfloat16: 5e-2}),),
                   supports_inplace_autograd=False,
                   skips=(
                       # "rsqrt_cuda" not implemented for 'BFloat16'
                       SkipInfo('TestOpInfo', 'test_supported_backward', dtypes=(torch.bfloat16,)),
                       SkipInfo('TestUnaryUfuncs', 'test_reference_numerics_extremal',
                                device_type='cpu', dtypes=[torch.cfloat, torch.cdouble]),
                       SkipInfo('TestUnaryUfuncs', 'test_reference_numerics_hard',
                                device_type='cpu', dtypes=[torch.cfloat, torch.cdouble]),
                       SkipInfo('TestUnaryUfuncs', 'test_reference_numerics_extremal',
                                device_type='cuda', dtypes=[torch.cdouble],
                                active_if=IS_WINDOWS),
                       SkipInfo('TestUnaryUfuncs', 'test_reference_numerics_hard',
                                device_type='cuda', dtypes=[torch.cdouble],
                                active_if=IS_WINDOWS),
                       SkipInfo('TestUnaryUfuncs', 'test_reference_numerics_normal',
                                device_type='cuda', dtypes=[torch.cdouble],
                                active_if=IS_WINDOWS),
                       # Reference: https://github.com/pytorch/pytorch/issues/50692
                       SkipInfo('TestGradients', 'test_fn_grad',
                                device_type='cuda', dtypes=[torch.cdouble], active_if=IS_WINDOWS),
                       SkipInfo('TestGradients', 'test_method_grad',
                                device_type='cuda', dtypes=[torch.cdouble], active_if=IS_WINDOWS),
                   )),
    OpInfo('addmm',
           dtypes=floating_types(),
           dtypesIfCPU=all_types_and_complex_and(torch.float16, torch.bfloat16),
           # BFloat16 support on CUDA requires CUDA 11 and SM53
           dtypesIfCUDA=floating_types_and(torch.float16, torch.complex64, torch.complex128,
                                           *[torch.bfloat16] if CUDA11OrLater else []),
           dtypesIfROCM=floating_types_and(torch.half),
           assert_autodiffed=True,
           autodiff_nonfusible_nodes=['aten::add', 'aten::mm'],
           skips=(
               # Skips unsupported bfloat16 check because above support check
               #   doesn't work on all platforms
               SkipInfo('TestOpInfo', 'test_unsupported_dtypes', dtypes=(torch.bfloat16,)),
               # TODO: remove redundant method_tests() entries
               SkipInfo('TestOpInfo', 'test_duplicate_method_tests')),
           sample_inputs_func=sample_inputs_addmm),
    OpInfo('addmv',
           dtypes=floating_types(),
           dtypesIfCPU=all_types_and_complex_and(torch.bfloat16),
           dtypesIfCUDA=floating_types_and(torch.float16, torch.complex64, torch.complex128,
                                           *[torch.bfloat16] if CUDA11OrLater else []),
           dtypesIfROCM=floating_types_and(torch.half),
           supports_inplace_autograd=False,
           skips=(
               # issue may fix: https://github.com/pytorch/pytorch/issues/55589
               # AssertionError: UserWarning not triggered : Resized a non-empty tensor but did not warn about it.
               SkipInfo('TestCommon', 'test_out', dtypes=(torch.float32,)),
           ),
           sample_inputs_func=sample_inputs_addmv),
    OpInfo('addr',
           dtypes=all_types_and_complex_and(torch.bool, torch.bfloat16, torch.float16),
           # Reference: https://github.com/pytorch/pytorch/issues/50747
           supports_inplace_autograd=False,
           skips=(
               # "addmv_impl_cpu" not implemented for 'Half'
               # at::cuda::blas::gemv: not implemented for N3c108BFloat16E
               SkipInfo('TestOpInfo', 'test_supported_backward', dtypes=(torch.float16, torch.bfloat16)),
               # Reference: https://github.com/pytorch/pytorch/issues/50747
               SkipInfo('TestCommon', 'test_variant_consistency_eager',
                        dtypes=all_types_and_complex_and(torch.bool, torch.bfloat16, torch.float16)),),
           sample_inputs_func=sample_inputs_addr),
    OpInfo('addcmul',
           dtypes=all_types_and_complex(),
           dtypesIfCUDA=all_types_and_complex_and(torch.float16, torch.bfloat16),
           assert_autodiffed=True,
           supports_inplace_autograd=False,
           skips=(
               # TODO: update sample inputs with for_inplace_variant kwarg to support this test
               SkipInfo('TestCommon', 'test_variant_consistency_eager'),),
           sample_inputs_func=sample_inputs_addcmul_addcdiv),
    OpInfo('addcdiv',
           dtypes=floating_and_complex_types(),
           dtypesIfCUDA=floating_and_complex_types_and(torch.float16, torch.bfloat16),
           supports_inplace_autograd=False,
           skips=(
               # TODO: update sample inputs with for_inplace_variant kwarg to support this test
               SkipInfo('TestCommon', 'test_variant_consistency_eager'),),
           sample_inputs_func=sample_inputs_addcmul_addcdiv),
    OpInfo('amax',
           dtypes=all_types_and(torch.float16, torch.bfloat16, torch.bool),
           sample_inputs_func=sample_inputs_amax_amin,),
    OpInfo('amin',
           dtypes=all_types_and(torch.float16, torch.bfloat16, torch.bool),
           sample_inputs_func=sample_inputs_amax_amin),
    OpInfo('argmax',
           dtypes=all_types_and(torch.float16, torch.bfloat16),
           supports_autograd=False,
           sample_inputs_func=sample_inputs_argmax_argmin,),
    OpInfo('argmin',
           dtypes=all_types_and(torch.float16, torch.bfloat16),
           supports_autograd=False,
           sample_inputs_func=sample_inputs_argmax_argmin,),
    UnaryUfuncInfo('asin',
                   aliases=('arcsin', ),
                   ref=np.arcsin,
                   domain=(-1, 1),
                   supports_sparse=True,
                   decorators=(precisionOverride({torch.bfloat16: 1e-2}),),
                   safe_casts_outputs=True,
                   dtypes=all_types_and_complex_and(torch.bool),
                   dtypesIfCPU=all_types_and_complex_and(torch.bool, torch.bfloat16),
                   dtypesIfCUDA=all_types_and_complex_and(torch.bool, torch.half),
                   assert_autodiffed=True,
                   skips=(
                       # "rsqrt_cpu" not implemented for 'BFloat16'
                       SkipInfo('TestOpInfo', 'test_supported_backward', dtypes=(torch.bfloat16,)),
                       SkipInfo('TestUnaryUfuncs', 'test_reference_numerics_extremal',
                                device_type='cpu', dtypes=[torch.cfloat, torch.cdouble]),
                       SkipInfo('TestUnaryUfuncs', 'test_reference_numerics_hard',
                                device_type='cpu', dtypes=[torch.cfloat, torch.cdouble]),
                       SkipInfo('TestUnaryUfuncs', 'test_reference_numerics_extremal',
                                device_type='cuda', dtypes=[torch.cdouble],
                                active_if=IS_WINDOWS),
                       SkipInfo('TestUnaryUfuncs', 'test_reference_numerics_hard',
                                device_type='cuda', dtypes=[torch.cdouble],
                                active_if=IS_WINDOWS)
                   )),
    # NOTE: derivative for inplace asinh is not implemented
    UnaryUfuncInfo('asinh',
                   aliases=('arcsinh', ),
                   ref=np.arcsinh,
                   dtypes=all_types_and_complex_and(torch.bool),
                   dtypesIfCPU=all_types_and_complex_and(torch.bool),
                   dtypesIfCUDA=all_types_and_complex_and(torch.bool, torch.half, torch.bfloat16),
                   safe_casts_outputs=True,
                   decorators=(precisionOverride({torch.bfloat16: 5e-2}),),
                   supports_inplace_autograd=False,
                   skips=(
                       # "rsqrt_cuda" not implemented for 'BFloat16'
                       SkipInfo('TestOpInfo', 'test_supported_backward', dtypes=(torch.bfloat16,)),
                       SkipInfo('TestUnaryUfuncs', 'test_reference_numerics_extremal',
                                device_type='cpu', dtypes=[torch.cfloat, torch.cdouble]),
                       SkipInfo('TestUnaryUfuncs', 'test_reference_numerics_hard',
                                device_type='cpu', dtypes=[torch.cfloat, torch.cdouble]),
                       SkipInfo('TestUnaryUfuncs', 'test_reference_numerics_normal',
                                device_type='cpu', dtypes=[torch.cfloat, torch.cdouble]),
                       SkipInfo('TestUnaryUfuncs', 'test_reference_numerics_extremal',
                                device_type='cuda', dtypes=[torch.cdouble],
                                active_if=IS_WINDOWS),
                       SkipInfo('TestUnaryUfuncs', 'test_reference_numerics_hard',
                                device_type='cuda', dtypes=[torch.cdouble],
                                active_if=IS_WINDOWS),
                   )),
    UnaryUfuncInfo('atan',
                   aliases=('arctan', ),
                   ref=np.arctan,
                   dtypes=all_types_and_complex_and(torch.bool),
                   dtypesIfCPU=all_types_and_complex_and(torch.bool, torch.bfloat16),
                   dtypesIfCUDA=all_types_and_complex_and(torch.bool, torch.half),
                   assert_autodiffed=True,
                   decorators=(precisionOverride({torch.bfloat16: 1e-2}),),
                   safe_casts_outputs=True,
                   skips=(
                       SkipInfo('TestUnaryUfuncs', 'test_reference_numerics_extremal',
                                device_type='cpu', dtypes=[torch.cfloat, torch.cdouble]),
                       SkipInfo('TestUnaryUfuncs', 'test_reference_numerics_hard',
                                device_type='cpu', dtypes=[torch.cfloat, torch.cdouble]),
                       SkipInfo('TestUnaryUfuncs', 'test_reference_numerics_normal',
                                device_type='cpu', dtypes=[torch.cfloat, torch.cdouble]),
                       SkipInfo('TestUnaryUfuncs', 'test_reference_numerics_extremal',
                                device_type='cuda', dtypes=[torch.cfloat, torch.cdouble],
                                active_if=IS_WINDOWS),
                       SkipInfo('TestUnaryUfuncs', 'test_reference_numerics_hard',
                                device_type='cuda', dtypes=[torch.cfloat, torch.cdouble],
                                active_if=IS_WINDOWS),
                       SkipInfo('TestUnaryUfuncs', 'test_reference_numerics_normal',
                                device_type='cuda', dtypes=[torch.cfloat, torch.cdouble],
                                active_if=IS_WINDOWS),
                   )),
    OpInfo('atan2',
           dtypes=all_types_and(torch.bool),
           dtypesIfCPU=all_types_and(torch.bool),
           dtypesIfCUDA=all_types_and(torch.bool, torch.half),
           sample_inputs_func=sample_inputs_atan2,
           ),
    UnaryUfuncInfo('atanh',
                   aliases=('arctanh', ),
                   ref=np.arctanh,
                   domain=(-1, 1),
                   dtypes=all_types_and_complex_and(torch.bool),
                   dtypesIfCPU=all_types_and_complex_and(torch.bool),
                   dtypesIfCUDA=all_types_and_complex_and(torch.bool, torch.half, torch.bfloat16),
                   safe_casts_outputs=True,
                   decorators=(precisionOverride({torch.bfloat16: 1e-2}),),
                   supports_inplace_autograd=False,
                   skips=(
                       SkipInfo('TestUnaryUfuncs', 'test_reference_numerics_extremal',
                                device_type='cpu', dtypes=[torch.cfloat, torch.cdouble]),
                       SkipInfo('TestUnaryUfuncs', 'test_reference_numerics_normal',
                                device_type='cpu', dtypes=[torch.cfloat, torch.cdouble]),
                       SkipInfo('TestUnaryUfuncs', 'test_reference_numerics_extremal',
                                device_type='cuda', dtypes=[torch.cfloat, torch.cdouble],
                                active_if=IS_WINDOWS),
                       SkipInfo('TestUnaryUfuncs', 'test_reference_numerics_hard',
                                device_type='cuda', dtypes=[torch.cfloat],
                                active_if=IS_WINDOWS),
                   )),
    OpInfo('broadcast_to',
           dtypes=all_types_and_complex_and(torch.bool, torch.float16, torch.bfloat16),
           supports_out=False,
           sample_inputs_func=sample_inputs_broadcast_to),
    UnaryUfuncInfo('bitwise_not',
                   ref=np.bitwise_not,
                   dtypes=integral_types_and(torch.bool),
                   dtypesIfCPU=None,
                   dtypesIfCUDA=None,
                   dtypesIfROCM=None,
                   supports_autograd=False),
    UnaryUfuncInfo('ceil',
                   ref=np.ceil,
                   dtypes=floating_types_and(torch.half),
                   dtypesIfCPU=floating_types_and(torch.bfloat16),
                   dtypesIfCUDA=floating_types_and(torch.half),
                   assert_autodiffed=True),
    OpInfo('cholesky',
           dtypes=floating_and_complex_types(),
           check_batched_gradgrad=False,
           sample_inputs_func=sample_inputs_linalg_cholesky,
           gradcheck_wrapper=gradcheck_wrapper_hermitian_input,
           decorators=[skipCUDAIfNoMagma, skipCUDAIfRocm, skipCPUIfNoLapack],
           skips=(
               # cuda gradchecks are slow
               # see discussion https://github.com/pytorch/pytorch/pull/47761#issuecomment-747316775
               SkipInfo('TestGradients', 'test_fn_gradgrad', device_type='cuda'),)),
    OpInfo('cholesky_inverse',
           dtypes=floating_and_complex_types(),
           # TODO: RuntimeError: cholesky_inverse does not support automatic differentiation for outputs
           # with complex dtype.
           supports_complex_autograd=False,
           check_batched_gradgrad=False,
           sample_inputs_func=sample_inputs_linalg_cholesky_inverse,
           gradcheck_wrapper=gradcheck_wrapper_triangular_input,
           decorators=[skipCUDAIfNoMagma, skipCPUIfNoLapack],
           skips=(
               # cholesky_inverse does not correctly warn when resizing out= inputs
               SkipInfo('TestCommon', 'test_out'),)),
    OpInfo('symeig',
           dtypes=floating_and_complex_types(),
           check_batched_gradgrad=False,
           sample_inputs_func=sample_inputs_symeig,
           gradcheck_wrapper=gradcheck_wrapper_hermitian_input,
           decorators=[skipCUDAIfNoMagma, skipCUDAIfRocm, skipCPUIfNoLapack],
           skips=(
               # cuda gradchecks are slow
               # see discussion https://github.com/pytorch/pytorch/pull/47761#issuecomment-747316775
               SkipInfo('TestGradients', 'test_fn_gradgrad', device_type='cuda'),)
           ),
    UnaryUfuncInfo('clamp',
                   aliases=('clip', ),
                   decorators=(precisionOverride({torch.bfloat16: 7e-2, torch.float16: 1e-2}),),
                   ref=np.clip,
                   dtypes=all_types_and(torch.half, torch.bfloat16),
                   dtypesIfCPU=all_types_and(torch.bfloat16),
                   dtypesIfCUDA=all_types_and(torch.half, torch.bfloat16),
                   assert_autodiffed=True,
                   skips=(
                       # Reference: https://github.com/pytorch/pytorch/issues/54841
                       SkipInfo('TestUnaryUfuncs', 'test_reference_numerics_extremal',
                                device_type='cpu', dtypes=[torch.bfloat16]),
                   ),
                   sample_kwargs=sample_kwargs_clamp,
                   sample_inputs_func=sample_inputs_clamp),
    UnaryUfuncInfo('conj',
                   ref=np.conj,
                   dtypes=all_types_and_complex_and(torch.bool,
                                                    torch.bfloat16, torch.half),
                   dtypesIfCPU=None,
                   dtypesIfCUDA=None,
                   dtypesIfROCM=None,
                   skips=(
                       # File "test_unary_ufuncs.py", line 289, in test_reference_numerics
                       #  if not torch.can_cast(numpy_to_torch_dtype_dict[expected.dtype.type], dtype):
                       # KeyError: <class 'numpy.intc'>
                       # Following error in Windows CI
                       SkipInfo('TestUnaryUfuncs', 'test_reference_numerics_normal',
                                dtypes=[torch.int],
                                active_if=IS_WINDOWS),
                       SkipInfo('TestUnaryUfuncs', 'test_reference_numerics_hard',
                                dtypes=[torch.int],
                                active_if=IS_WINDOWS),
                   )),
    OpInfo('copysign',
           dtypes=all_types_and(torch.bool, torch.half, torch.bfloat16),
           sample_inputs_func=sample_inputs_copysign,
           supports_inplace_autograd=False,
           ),
    UnaryUfuncInfo('cos',
                   ref=np.cos,
                   dtypes=all_types_and_complex_and(torch.bool, torch.bfloat16),
                   dtypesIfCPU=all_types_and_complex_and(torch.bool, torch.bfloat16),
                   dtypesIfCUDA=all_types_and_complex_and(torch.bool, torch.half, torch.bfloat16),
                   assert_autodiffed=True,
                   handles_large_floats=False,
                   safe_casts_outputs=True,
                   decorators=(precisionOverride({torch.bfloat16: 1e-2}),),
                   skips=(
                       # "sin_cuda" not implemented for 'BFloat16'
                       SkipInfo('TestOpInfo', 'test_supported_backward', dtypes=(torch.bfloat16,)),
                       SkipInfo('TestUnaryUfuncs', 'test_reference_numerics_extremal',
                                dtypes=[torch.cfloat, torch.cdouble], active_if=IS_WINDOWS),
                       SkipInfo('TestUnaryUfuncs', 'test_reference_numerics_extremal', device_type='cpu',
                                dtypes=[torch.cfloat, torch.cdouble], active_if=IS_MACOS),
                   )),
    UnaryUfuncInfo('cosh',
                   ref=np_unary_ufunc_integer_promotion_wrapper(np.cosh),
                   dtypesIfCPU=all_types_and_complex_and(torch.bool),
                   dtypesIfCUDA=all_types_and_complex_and(torch.bool, torch.half),
                   safe_casts_outputs=True,
                   assert_autodiffed=True,
                   skips=(
                       # Reference: https://github.com/pytorch/pytorch/issues/48641
                       SkipInfo('TestUnaryUfuncs', 'test_reference_numerics_hard',
                                device_type='cpu', dtypes=[torch.int8]),
                       SkipInfo('TestUnaryUfuncs', 'test_reference_numerics_extremal',
                                dtypes=[torch.cfloat, torch.cdouble], active_if=IS_WINDOWS),
                       SkipInfo('TestUnaryUfuncs', 'test_reference_numerics_hard',
                                dtypes=[torch.cfloat, torch.cdouble], active_if=IS_WINDOWS),
                       SkipInfo('TestUnaryUfuncs', 'test_reference_numerics_extremal', device_type='cpu',
                                dtypes=[torch.cfloat, torch.cdouble], active_if=IS_MACOS),
                       SkipInfo('TestUnaryUfuncs', 'test_reference_numerics_hard', device_type='cpu',
                                dtypes=[torch.cfloat, torch.cdouble], active_if=IS_MACOS),
                   )),
    OpInfo('cumsum',
           dtypesIfCPU=all_types_and_complex_and(torch.bool),
           dtypesIfCUDA=all_types_and_complex_and(torch.bool, torch.half),
           skips=(
               # "cumsum_out_{cpu,cuda}" not implemented for 'Bool'
               SkipInfo('TestOpInfo', 'test_supported_dtypes',
                        dtypes=(torch.bool,)),
               # cumsum does not handle correctly out= dtypes
               SkipInfo('TestCommon', 'test_out'),
           ),
           sample_inputs_func=sample_inputs_cumulative_ops),
    OpInfo('cumprod',
           dtypes=all_types_and_complex_and(torch.bool),
           dtypesIfCUDA=all_types_and_complex_and(torch.bool, torch.float16),
           skips=(
               # "cumprod_out_{cpu, cuda}" not implemented for 'Bool'
               SkipInfo('TestOpInfo', 'test_supported_dtypes',
                        dtypes=(torch.bool,)),
               # cumprod does not handle correctly out= dtypes
               SkipInfo('TestCommon', 'test_out',
                        dtypes=[torch.float32]),
           ),
           sample_inputs_func=sample_inputs_cumprod),
    OpInfo('cummax',
           dtypesIfCPU=all_types_and(torch.bool),
           dtypesIfCUDA=all_types_and(torch.bool, torch.half),
           sample_inputs_func=partial(sample_inputs_cumulative_ops, supports_dtype_kwargs=False)),
    OpInfo('cummin',
           dtypesIfCPU=all_types_and(torch.bool),
           dtypesIfCUDA=all_types_and(torch.bool, torch.half),
           sample_inputs_func=partial(sample_inputs_cumulative_ops, supports_dtype_kwargs=False)),
    UnaryUfuncInfo('deg2rad',
                   ref=np.radians,
                   decorators=(precisionOverride({torch.bfloat16: 7e-1,
                                                  torch.float16: 7e-1}),),
                   dtypes=all_types_and(torch.bool, torch.half, torch.bfloat16),
                   dtypesIfCPU=all_types_and(torch.bool, torch.half, torch.bfloat16),
                   dtypesIfCUDA=all_types_and(torch.bool, torch.half, torch.bfloat16),
                   skips=(
                       # Reference: https://github.com/pytorch/pytorch/pull/51283#issuecomment-770614273
                       SkipInfo('TestUnaryUfuncs', 'test_reference_numerics_hard',
                                dtypes=[torch.bfloat16]),
                   ),
                   safe_casts_outputs=True),
    OpInfo('diff',
           op=torch.diff,
           dtypes=all_types_and_complex_and(torch.bool, torch.float16, torch.bfloat16),
           sample_inputs_func=sample_inputs_diff),
    OpInfo('div',
           variant_test_name='no_rounding_mode',
           dtypes=all_types_and_complex_and(torch.bool, torch.half, torch.bfloat16),
           sample_inputs_func=sample_inputs_div,
           skips=(SkipInfo('TestOpInfo', 'test_duplicate_method_tests'),),
           assert_autodiffed=True),
    OpInfo('div',
           variant_test_name='true_rounding',
           dtypes=all_types_and_complex_and(torch.bool, torch.half, torch.bfloat16),
           sample_inputs_func=partial(sample_inputs_div, rounding_mode=None),
           skips=(SkipInfo('TestOpInfo', 'test_duplicate_method_tests'),),
           assert_autodiffed=True),
    OpInfo('div',
           variant_test_name='trunc_rounding',
           dtypes=all_types_and(torch.half, torch.bfloat16),
           sample_inputs_func=partial(sample_inputs_div, rounding_mode='trunc'),
           skips=(SkipInfo('TestOpInfo', 'test_duplicate_method_tests'),),
           assert_autodiffed=True),
    OpInfo('div',
           variant_test_name='floor_rounding',
           dtypes=all_types_and(torch.half, torch.bfloat16),
           sample_inputs_func=partial(sample_inputs_div, rounding_mode='floor'),
           skips=(SkipInfo('TestOpInfo', 'test_duplicate_method_tests'),),
           assert_autodiffed=True),
    UnaryUfuncInfo('exp',
                   ref=np_unary_ufunc_integer_promotion_wrapper(np.exp),
                   dtypes=all_types_and_complex_and(torch.bool, torch.half),
                   dtypesIfCPU=all_types_and_complex_and(torch.bool, torch.bfloat16),
                   dtypesIfCUDA=all_types_and_complex_and(torch.bool, torch.half, torch.bfloat16),
                   skips=(
                       # Reference: https://github.com/pytorch/pytorch/pull/50093#pullrequestreview-561791547
                       SkipInfo('TestUnaryUfuncs', 'test_reference_numerics_extremal', dtypes=[torch.bfloat16]),
                       SkipInfo('TestUnaryUfuncs', 'test_reference_numerics_hard', dtypes=[torch.bfloat16]),
                       SkipInfo('TestUnaryUfuncs', 'test_reference_numerics_normal', dtypes=[torch.bfloat16]),
                       # Reference: https://github.com/pytorch/pytorch/issues/48010
                       SkipInfo('TestUnaryUfuncs', 'test_reference_numerics_extremal',
                                device_type='cpu', dtypes=[torch.cfloat, torch.cdouble]),
                       SkipInfo('TestUnaryUfuncs', 'test_reference_numerics_hard',
                                device_type='cpu', dtypes=[torch.cfloat, torch.cdouble]),
                   ),
                   assert_autodiffed=True,
                   safe_casts_outputs=True),
    OpInfo('diag',
           dtypes=all_types_and_complex_and(torch.bool),
           dtypesIfCPU=all_types_and_complex_and(torch.bool),
           dtypesIfCUDA=all_types_and_complex_and(torch.bool, torch.half),
           sample_inputs_func=sample_inputs_diag),
    OpInfo('fmax',
           op=torch.fmax,
           dtypes=all_types_and(torch.float16, torch.bfloat16, torch.bool),
           sample_inputs_func=sample_inputs_max_min_binary,),
    OpInfo('fmin',
           op=torch.fmin,
           dtypes=all_types_and(torch.float16, torch.bfloat16, torch.bool),
           sample_inputs_func=sample_inputs_max_min_binary,),
    UnaryUfuncInfo('frac',
                   ref=lambda x: np.modf(x)[0],
                   dtypes=floating_types_and(torch.bfloat16, torch.float16),
                   dtypesIfCPU=floating_types_and(torch.bfloat16, torch.float16),
                   dtypesIfCUDA=floating_types_and(torch.float16),
                   assert_autodiffed=True,
                   # Reference for disabling extremals
                   # https://github.com/pytorch/pytorch/issues/51948
                   handles_extremals=False),
    SpectralFuncInfo('fft.fft',
                     aten_name='fft_fft',
                     ref=np.fft.fft,
                     ndimensional=False,
                     dtypes=all_types_and_complex_and(torch.bool),
                     default_test_dtypes=floating_and_complex_types()),
    SpectralFuncInfo('fft.fftn',
                     aten_name='fft_fftn',
                     ref=np.fft.fftn,
                     ndimensional=True,
                     dtypes=all_types_and_complex_and(torch.bool),
                     default_test_dtypes=floating_and_complex_types(),
                     decorators=[precisionOverride(
                         {torch.float: 1e-4, torch.cfloat: 1e-4})],),
    SpectralFuncInfo('fft.hfft',
                     aten_name='fft_hfft',
                     ref=np.fft.hfft,
                     ndimensional=False,
                     dtypes=all_types_and_complex_and(torch.bool),
                     default_test_dtypes=floating_and_complex_types(),
                     check_batched_gradgrad=False),
    SpectralFuncInfo('fft.rfft',
                     aten_name='fft_rfft',
                     ref=np.fft.rfft,
                     ndimensional=False,
                     dtypes=all_types_and(torch.bool),
                     default_test_dtypes=floating_and_complex_types(),
                     check_batched_grad=False,
                     check_batched_gradgrad=False),
    SpectralFuncInfo('fft.rfftn',
                     aten_name='fft_rfftn',
                     ref=np.fft.rfftn,
                     ndimensional=True,
                     dtypes=all_types_and(torch.bool),
                     default_test_dtypes=floating_and_complex_types(),
                     check_batched_grad=False,
                     check_batched_gradgrad=False,
                     decorators=[precisionOverride({torch.float: 1e-4})],),
    SpectralFuncInfo('fft.ifft',
                     aten_name='fft_ifft',
                     ref=np.fft.ifft,
                     ndimensional=False,
                     dtypes=all_types_and_complex_and(torch.bool),
                     default_test_dtypes=floating_and_complex_types()),
    SpectralFuncInfo('fft.ifftn',
                     aten_name='fft_ifftn',
                     ref=np.fft.ifftn,
                     ndimensional=True,
                     dtypes=all_types_and_complex_and(torch.bool),
                     default_test_dtypes=floating_and_complex_types()),
    SpectralFuncInfo('fft.ihfft',
                     aten_name='fft_ihfft',
                     ref=np.fft.ihfft,
                     ndimensional=False,
                     dtypes=all_types_and(torch.bool),
                     default_test_dtypes=floating_types(),
                     check_batched_grad=False),
    SpectralFuncInfo('fft.irfft',
                     aten_name='fft_irfft',
                     ref=np.fft.irfft,
                     ndimensional=False,
                     dtypes=all_types_and_complex_and(torch.bool),
                     default_test_dtypes=floating_and_complex_types(),
                     check_batched_gradgrad=False),
    SpectralFuncInfo('fft.irfftn',
                     aten_name='fft_irfftn',
                     ref=np.fft.irfftn,
                     ndimensional=True,
                     dtypes=all_types_and_complex_and(torch.bool),
                     default_test_dtypes=floating_and_complex_types(),
                     check_batched_gradgrad=False),
    UnaryUfuncInfo('floor',
                   ref=np.floor,
                   dtypes=floating_types_and(torch.half),
                   dtypesIfCPU=floating_types_and(torch.bfloat16),
                   dtypesIfCUDA=floating_types_and(torch.half),
                   assert_autodiffed=True),
    OpInfo('flip',
           op=torch.flip,
           dtypes=all_types_and_complex_and(torch.bool, torch.half, torch.bfloat16),
           sample_inputs_func=sample_inputs_flip,
           supports_out=False),
    OpInfo('fliplr',
           op=torch.fliplr,
           dtypes=all_types_and_complex_and(torch.bool, torch.half, torch.bfloat16),
           sample_inputs_func=sample_inputs_fliplr_flipud,
           supports_out=False),
    OpInfo('flipud',
           op=torch.flipud,
           dtypes=all_types_and_complex_and(torch.bool, torch.half, torch.bfloat16),
           sample_inputs_func=sample_inputs_fliplr_flipud,
           supports_out=False),
    UnaryUfuncInfo('i0',
                   ref=np.i0,
                   decorators=(precisionOverride({torch.bfloat16: 3e-1,
                                                  torch.float16: 5e-1}),),
                   dtypes=floating_types_and(torch.bfloat16),
                   dtypesIfCPU=floating_types_and(torch.bfloat16),
                   dtypesIfCUDA=floating_types_and(torch.half, torch.bfloat16),
                   supports_autograd=False),
    OpInfo('floor_divide',
           dtypes=all_types_and(torch.half, torch.bfloat16),
           sample_inputs_func=sample_inputs_floor_divide,
           decorators=[_wrap_warn_once("floor_divide is deprecated, and will be removed")],
           skips=(
               # `test_duplicate_method_tests` doesn't raise any warning, as it doesn't actually
               # call the operator.
               SkipInfo('TestOpInfo', 'test_duplicate_method_tests'),),
           supports_autograd=False,
           ),
    UnaryUfuncInfo('frexp',
                   op=torch.frexp,
                   ref=np.frexp,
                   dtypesIfCPU=floating_types_and(torch.half),
                   dtypesIfCUDA=floating_types_and(torch.half),
                   # skip testing torch.frexp as it is not supported by ROCm platform yet
                   decorators=[skipCUDAIfRocm],
                   supports_out=False,
                   skips=(
                       # skips below tests as torch.frexp returns tuple-like (mantissa, exponent) as outputs,
                       # while theses tests currently requires output to a single tensor.
                       SkipInfo('TestUnaryUfuncs', 'test_batch_vs_slicing'),
                       SkipInfo('TestUnaryUfuncs', 'test_contig_vs_every_other'),
                       SkipInfo('TestUnaryUfuncs', 'test_contig_vs_transposed'),
                       SkipInfo('TestUnaryUfuncs', 'test_non_contig_expand'),
                       SkipInfo('TestUnaryUfuncs', 'test_variant_consistency'),

                       # skips test_reference_numerics due to error in Windows CI.
                       # The np.frexp returns exponent as np.intc dtype on Windows platform,
                       # and np.intc does not have the correspond torch dtype
                       SkipInfo('TestUnaryUfuncs', 'test_reference_numerics_normal',
                                active_if=IS_WINDOWS),
                       SkipInfo('TestUnaryUfuncs', 'test_reference_numerics_hard',
                                active_if=IS_WINDOWS),
                       SkipInfo('TestUnaryUfuncs', 'test_reference_numerics_extremal',
                                active_if=IS_WINDOWS),
                   )),
    OpInfo('linalg.householder_product',
           aten_name='linalg_householder_product',
           op=torch.linalg.householder_product,
           aliases=('orgqr', ),
           dtypes=floating_and_complex_types(),
           # TODO: backward uses in-place operations that vmap doesn't like
           check_batched_grad=False,
           check_batched_gradgrad=False,
           sample_inputs_func=sample_inputs_householder_product,
           decorators=[skipCUDAIfNoCusolver, skipCUDAIfRocm, skipCPUIfNoLapack,
                       # gradgrad checks are slow
                       DecorateInfo(slowTest, 'TestGradients', 'test_fn_gradgrad'), ]),

    OpInfo('inverse',
           op=torch.inverse,
           dtypes=floating_and_complex_types(),
           check_batched_gradgrad=False,
           sample_inputs_func=sample_inputs_linalg_invertible,
           decorators=[skipCUDAIfNoMagmaAndNoCusolver, skipCUDAIfRocm, skipCPUIfNoLapack],
           skips=(
               # cuda gradchecks are slow
               # see discussion https://github.com/pytorch/pytorch/pull/47761#issuecomment-747316775
               SkipInfo('TestGradients', 'test_fn_gradgrad', device_type='cuda'),)),
    OpInfo('linalg.det',
           op=torch.linalg.det,
           aliases=('det', ),
           dtypes=floating_and_complex_types(),
           aten_name='linalg_det',
           sample_inputs_func=sample_inputs_linalg_det,
           decorators=[skipCUDAIfNoMagma, skipCPUIfNoLapack],
           supports_complex_autograd=False,
           supports_inplace_autograd=False,
           skips=(
               # The following tests fail only on ROCm. This is probably
               # related to the fact that the current linalg.det backward is
               # unstable if the matrix has repeated singular values, see
               # https://github.com/pytorch/pytorch/issues/53364
               SkipInfo('TestGradients', 'test_fn_grad', device_type='cuda',
                        dtypes=(torch.float64,), active_if=TEST_WITH_ROCM),
               SkipInfo('TestGradients', 'test_fn_gradgrad', device_type='cuda',
                        dtypes=(torch.float64,), active_if=TEST_WITH_ROCM),
               SkipInfo('TestCommon', 'test_variant_consistency_jit', device_type='cuda',
                        dtypes=(torch.float64, torch.float32), active_if=TEST_WITH_ROCM),
           )),
    OpInfo('linalg.cholesky',
           aten_name='linalg_cholesky',
           dtypes=floating_and_complex_types(),
           # TODO: RuntimeError: While computing batched gradients,
           # got: vmap: Calling Tensor.as_strided is not supported
           # unless the batch dims being vmapped over are at the front of the tensor (in memory layout).
           check_batched_gradgrad=False,
           sample_inputs_func=sample_inputs_linalg_cholesky,
           gradcheck_wrapper=gradcheck_wrapper_hermitian_input,
           decorators=[skipCUDAIfNoMagma, skipCUDAIfRocm, skipCPUIfNoLapack],
           skips=(
               # cuda gradchecks are slow
               # see discussion https://github.com/pytorch/pytorch/pull/47761#issuecomment-747316775
               SkipInfo('TestGradients', 'test_fn_gradgrad', device_type='cuda'),)
           ),
    OpInfo('linalg.eig',
           aten_name='linalg_eig',
           op=torch.linalg.eig,
           dtypes=floating_and_complex_types(),
           supports_autograd=False,
           sample_inputs_func=sample_inputs_linalg_invertible,
           decorators=[skipCUDAIfNoMagma, skipCUDAIfRocm, skipCPUIfNoLapack]),
    OpInfo('linalg.eigvals',
           aten_name='linalg_eigvals',
           op=torch.linalg.eigvals,
           dtypes=floating_and_complex_types(),
           supports_autograd=False,
           sample_inputs_func=sample_inputs_linalg_invertible,
           decorators=[skipCUDAIfNoMagma, skipCUDAIfRocm, skipCPUIfNoLapack]),
    OpInfo('linalg.eigh',
           aten_name='linalg_eigh',
           dtypes=floating_and_complex_types(),
           check_batched_gradgrad=False,
           sample_inputs_func=sample_inputs_linalg_eigh,
           gradcheck_wrapper=gradcheck_wrapper_hermitian_input,
           decorators=[skipCUDAIfNoMagma, skipCUDAIfRocm, skipCPUIfNoLapack],
           skips=(
               # cuda gradchecks are slow
               # see discussion https://github.com/pytorch/pytorch/pull/47761#issuecomment-747316775
               SkipInfo('TestGradients', 'test_fn_gradgrad', device_type='cuda'),)
           ),
    OpInfo('linalg.lstsq',
           aten_name='linalg_lstsq',
           op=torch.linalg.lstsq,
           dtypes=floating_and_complex_types(),
           supports_out=False,
           sample_inputs_func=sample_inputs_linalg_lstsq,
           check_batched_grad=False,
           check_batched_gradgrad=False,
           decorators=[skipCUDAIfNoMagma, skipCPUIfNoLapack],
           skips=(
               # skip because `linalg_lstsq` is not differentiable
               SkipInfo('TestGradients', 'test_fn_grad'),
               SkipInfo('TestCommon', 'test_variant_consistency_jit'),
           )),
    OpInfo('linalg.matrix_power',
           aliases=('matrix_power',),
           aten_name='linalg_matrix_power',
           dtypes=floating_and_complex_types(),
           supports_inplace_autograd=False,
           decorators=[skipCUDAIfNoMagmaAndNoCusolver, skipCPUIfNoLapack, skipCUDAIfRocm],
           sample_inputs_func=sample_inputs_linalg_matrix_power,),
    OpInfo('linalg.multi_dot',
           # Need this lambda because gradcheck does not work with TensorList inputs
           aten_name='linalg_multi_dot',
           dtypes=floating_and_complex_types_and(torch.half),
           dtypesIfCPU=all_types_and_complex_and(torch.half, torch.bfloat16),
           dtypesIfCUDA=floating_and_complex_types_and(torch.half, *[torch.bfloat16] if CUDA11OrLater else []),
           supports_inplace_autograd=False,
           # Batched grad checks fail for empty input tensors (see https://github.com/pytorch/pytorch/issues/53407)
           check_batched_grad=False,
           check_batched_gradgrad=False,
           sample_inputs_func=sample_inputs_linalg_multi_dot,),
    OpInfo('linalg.norm',
           op=torch.linalg.norm,
           dtypes=floating_and_complex_types_and(torch.float16, torch.bfloat16),
           decorators=[skipCUDAIfNoMagma, skipCPUIfNoLapack],
           sample_inputs_func=sample_inputs_linalg_norm,
           aten_name='linalg_norm',
           skips=(
               # "pow" not implemented for 'BFloat16' or 'half'
               SkipInfo('TestOpInfo', 'test_supported_backward',
                        dtypes=(torch.bfloat16, torch.float16)),
               # linalg.norm does not fail when out= has a different dtype to input
               SkipInfo('TestCommon', 'test_out'),
           )),
    OpInfo('linalg.qr',
           aten_name='linalg_qr',
           op=torch.linalg.qr,
           dtypes=floating_and_complex_types(),
           supports_inplace_autograd=False,
           sample_inputs_func=sample_inputs_linalg_qr,
           decorators=[skipCUDAIfNoMagma, skipCUDAIfRocm, skipCPUIfNoLapack],
           skips=(
               # cuda gradchecks are slow
               # see discussion https://github.com/pytorch/pytorch/pull/47761#issuecomment-747316775
               SkipInfo('TestGradients', 'test_fn_gradgrad', device_type='cuda'),)),
    OpInfo('linalg.slogdet',
           aten_name='linalg_slogdet',
           op=torch.linalg.slogdet,
           dtypes=floating_and_complex_types(),
           sample_inputs_func=sample_inputs_linalg_slogdet,
           decorators=[skipCUDAIfNoMagma, skipCUDAIfRocm, skipCPUIfNoLapack]),
    OpInfo('linalg.vector_norm',
           op=torch.linalg.vector_norm,
           dtypes=floating_and_complex_types_and(torch.float16, torch.bfloat16),
           decorators=[skipCUDAIfNoMagma, skipCPUIfNoLapack],
           sample_inputs_func=sample_inputs_linalg_vector_norm,
           aten_name='linalg_vector_norm',
           skips=(
               # "pow" not implemented for 'BFloat16' or 'half'
               SkipInfo('TestOpInfo', 'test_supported_backward',
                        dtypes=(torch.bfloat16, torch.float16)),
               # linalg.vector_norm does not correctly warn when resizing out= inputs
               SkipInfo('TestCommon', 'test_out'),
           )),
    UnaryUfuncInfo('log',
                   ref=np.log,
                   domain=(0, float('inf')),
                   dtypes=all_types_and_complex_and(torch.bool, torch.bfloat16),
                   dtypesIfCPU=all_types_and_complex_and(torch.bool, torch.bfloat16),
                   dtypesIfCUDA=all_types_and_complex_and(torch.bool, torch.half, torch.bfloat16),
                   assert_autodiffed=True,
                   safe_casts_outputs=True,
                   decorators=(precisionOverride({torch.bfloat16: 5e-2}),),
                   skips=(
                       SkipInfo('TestUnaryUfuncs', 'test_reference_numerics_extremal',
                                device_type='cpu', dtypes=[torch.cfloat, torch.cdouble],
                                active_if=IS_WINDOWS),
                   )),
    UnaryUfuncInfo('log10',
                   ref=np.log10,
                   domain=(0, float('inf')),
                   decorators=(precisionOverride({torch.bfloat16: 5e-2}),),
                   dtypes=all_types_and_complex_and(torch.bool, torch.bfloat16),
                   dtypesIfCPU=all_types_and_complex_and(torch.bool, torch.bfloat16),
                   assert_autodiffed=True,
                   dtypesIfCUDA=all_types_and_complex_and(torch.bool, torch.half, torch.bfloat16),
                   safe_casts_outputs=True,
                   skips=(
                       SkipInfo('TestUnaryUfuncs', 'test_reference_numerics_extremal',
                                device_type='cpu', dtypes=[torch.cfloat, torch.cdouble],
                                active_if=IS_WINDOWS),
                   )),
    UnaryUfuncInfo('log1p',
                   ref=np.log1p,
                   domain=(-1, float('inf')),
                   dtypesIfCPU=all_types_and(torch.bool, torch.bfloat16),
                   dtypesIfCUDA=all_types_and(torch.bool, torch.half, torch.bfloat16),
                   decorators=(precisionOverride({torch.bfloat16: 1e-1}),),
                   safe_casts_outputs=True,
                   assert_autodiffed=True),
    UnaryUfuncInfo('log2',
                   ref=np.log2,
                   domain=(0, float('inf')),
                   dtypes=all_types_and_complex_and(torch.bool, torch.bfloat16),
                   dtypesIfCPU=all_types_and_complex_and(torch.bool, torch.bfloat16),
                   dtypesIfCUDA=all_types_and_complex_and(torch.bool, torch.half, torch.bfloat16),
                   assert_autodiffed=True,
                   safe_casts_outputs=True,
                   decorators=(precisionOverride({torch.bfloat16: 1e-1}),),
                   skips=(
                       SkipInfo('TestUnaryUfuncs', 'test_reference_numerics_extremal',
                                dtypes=[torch.cfloat, torch.cdouble]),
                       SkipInfo('TestUnaryUfuncs', 'test_reference_numerics_normal',
                                dtypes=[torch.cfloat, torch.cdouble]),
                   )),
    OpInfo('logaddexp',
           dtypes=floating_types(),
           sample_inputs_func=lambda op_info, device, dtype, requires_grad=False, **kwargs:
           (SampleInput(make_tensor((S, S), device, dtype, requires_grad=requires_grad),
                        args=(make_tensor((S, S), device, dtype, requires_grad=requires_grad),)),)),
    OpInfo('logaddexp2',
           dtypes=floating_types(),
           sample_inputs_func=lambda op_info, device, dtype, requires_grad=False, **kwargs:
           (SampleInput(make_tensor((S, S), device, dtype, requires_grad=requires_grad),
                        args=(make_tensor((S, S), device, dtype, requires_grad=requires_grad),)),)),
    UnaryUfuncInfo('logical_not',
                   ref=np.logical_not,
                   decorators=(precisionOverride({torch.bfloat16: 7e-1,
                                                  torch.float16: 5e-1}),),
                   dtypes=all_types_and_complex_and(torch.bool, torch.half, torch.bfloat16),
                   dtypesIfCPU=all_types_and_complex_and(torch.bool, torch.half, torch.bfloat16),
                   dtypesIfCUDA=all_types_and_complex_and(torch.bool, torch.half, torch.bfloat16),
                   safe_casts_outputs=True,
                   supports_autograd=False,
                   skips=(
                       # The function variant always returns BoolTensor
                       # while the inplace variant preserves the input dtype.
                       # >>> t = torch.randn(3)
                       # >>> torch.logical_not(t)
                       # tensor([False, False, False])
                       # >>> torch.logical_not(t).dtype
                       # torch.bool
                       # >>> t.logical_not_().dtype
                       # torch.float32
                       SkipInfo('TestUnaryUfuncs', 'test_variant_consistency',
                                dtypes=all_types_and_complex_and(torch.half, torch.bfloat16)),
                       SkipInfo('TestCommon', 'test_variant_consistency_eager',
                                dtypes=all_types_and_complex_and(torch.half, torch.bfloat16)),
                   )),
    OpInfo('lu',
           op=torch.lu,
           dtypes=floating_and_complex_types(),
           supports_inplace_autograd=False,
           check_batched_gradgrad=False,
           supports_out=False,
           sample_inputs_func=sample_inputs_lu,
           decorators=[skipCUDAIfNoMagmaAndNoCusolver, skipCUDAIfRocm, skipCPUIfNoLapack],
           skips=(
               # cuda gradchecks are slow
               # see discussion https://github.com/pytorch/pytorch/pull/47761#issuecomment-747316775
               SkipInfo('TestGradients', 'test_fn_gradgrad', device_type='cuda'),
               # we skip jit tests because lu_backward is impelemented as autograd.Function,
               # which does not support autograd with scripting
               SkipInfo('TestCommon', 'test_variant_consistency_jit'),
               # Skip operator schema test because this is a functional and not an operator
               SkipInfo('TestOperatorSignatures', 'test_get_torch_func_signature_exhaustive'),
           )),
    OpInfo('masked_fill',
           dtypes=all_types_and_complex_and(torch.bool, torch.half, torch.bfloat16),
           dtypesIfCPU=all_types_and_complex_and(torch.bool, torch.half, torch.bfloat16),
           dtypesIfCUDA=all_types_and_complex_and(torch.bool, torch.half, torch.bfloat16),
           sample_inputs_func=sample_inputs_masked_fill,
           supports_out=False),
    OpInfo('masked_scatter',
           dtypes=all_types_and_complex_and(torch.bool, torch.half, torch.bfloat16),
           dtypesIfCPU=all_types_and_complex_and(torch.bool, torch.half, torch.bfloat16),
           dtypesIfCUDA=all_types_and_complex_and(torch.bool, torch.half, torch.bfloat16),
           sample_inputs_func=sample_inputs_masked_scatter,
           supports_out=False),
    OpInfo('masked_select',
           dtypes=all_types_and_complex_and(torch.bool, torch.half, torch.bfloat16),
           dtypesIfCPU=all_types_and_complex_and(torch.bool, torch.half, torch.bfloat16),
           dtypesIfCUDA=all_types_and_complex_and(torch.bool, torch.half, torch.bfloat16),
           sample_inputs_func=sample_inputs_masked_select),
    OpInfo('matrix_exp',
           dtypesIfCPU=floating_and_complex_types_and(torch.bfloat16),
           dtypesIfCUDA=floating_and_complex_types_and(torch.float16),
           sample_inputs_func=sample_inputs_matrix_exp,
           supports_out=False),
    OpInfo('max',
           op=torch.max,
           variant_test_name='binary',
           dtypes=all_types_and(torch.float16, torch.bfloat16, torch.bool),
           dtypesIfCPU=all_types_and(torch.float16, torch.bfloat16, torch.bool),
           dtypesIfCUDA=all_types_and(torch.float16, torch.bfloat16, torch.bool),
           sample_inputs_func=sample_inputs_max_min_binary,
           assert_autodiffed=True,),
    OpInfo('max',
           op=torch.max,
           variant_test_name='reduction_with_dim',
           dtypes=all_types_and(torch.float16, torch.bfloat16, torch.bool),
           dtypesIfCPU=all_types_and(torch.float16, torch.bfloat16, torch.bool),
           dtypesIfCUDA=all_types_and(torch.float16, torch.bfloat16, torch.bool),
           sample_inputs_func=sample_inputs_max_min_reduction_with_dim,
           skips=(
               # max does not correctly warn when resizing out= inputs
               SkipInfo('TestCommon', 'test_out'),)),
    OpInfo('max',
           op=torch.max,
           variant_test_name='reduction_no_dim',
           dtypes=all_types_and(torch.float16, torch.bfloat16, torch.bool),
           dtypesIfCPU=all_types_and(torch.float16, torch.bfloat16, torch.bool),
           dtypesIfCUDA=all_types_and(torch.float16, torch.bfloat16, torch.bool),
           supports_out=False,
           sample_inputs_func=sample_inputs_max_min_reduction_no_dim,),
    OpInfo('min',
           op=torch.min,
           variant_test_name='binary',
           dtypes=all_types_and(torch.float16, torch.bfloat16, torch.bool),
           dtypesIfCPU=all_types_and(torch.float16, torch.bfloat16, torch.bool),
           dtypesIfCUDA=all_types_and(torch.float16, torch.bfloat16, torch.bool),
           sample_inputs_func=sample_inputs_max_min_binary,
           assert_autodiffed=True,),
    OpInfo('min',
           op=torch.min,
           variant_test_name='reduction_with_dim',
           dtypes=all_types_and(torch.float16, torch.bfloat16, torch.bool),
           dtypesIfCPU=all_types_and(torch.float16, torch.bfloat16, torch.bool),
           dtypesIfCUDA=all_types_and(torch.float16, torch.bfloat16, torch.bool),
           sample_inputs_func=sample_inputs_max_min_reduction_with_dim,
           skips=(
               # min does not correctly warn when resizing out= inputs
               SkipInfo('TestCommon', 'test_out'),
           )),
    OpInfo('min',
           op=torch.min,
           variant_test_name='reduction_no_dim',
           dtypes=all_types_and(torch.float16, torch.bfloat16, torch.bool),
           dtypesIfCPU=all_types_and(torch.float16, torch.bfloat16, torch.bool),
           dtypesIfCUDA=all_types_and(torch.float16, torch.bfloat16, torch.bool),
           supports_out=False,
           sample_inputs_func=sample_inputs_max_min_reduction_no_dim,),
    OpInfo('sum',
           dtypes=all_types_and_complex_and(torch.float16, torch.bfloat16, torch.bool),
           supports_out=False,
           sample_inputs_func=sample_inputs_reduction_wrapper(supports_multiple_dims=True)),
    OpInfo('maximum',
           op=torch.maximum,
           dtypes=all_types_and(torch.float16, torch.bfloat16, torch.bool),
           sample_inputs_func=sample_inputs_max_min_binary,),
    OpInfo('minimum',
           op=torch.minimum,
           dtypes=all_types_and(torch.float16, torch.bfloat16, torch.bool),
           sample_inputs_func=sample_inputs_max_min_binary,),
    OpInfo('topk',
           dtypes=all_types(),
           dtypesIfCUDA=all_types_and(torch.bfloat16, torch.float16),
           sample_inputs_func=sample_inputs_topk,
           skips=(
               # Topk is not raising a warning when the out is resized
               SkipInfo('TestCommon', 'test_out'),
           )),
    OpInfo('mode',
           op=torch.mode,
           dtypes=all_types_and(torch.float16, torch.bfloat16, torch.bool),
           dtypesIfCPU=all_types_and(torch.float16, torch.bfloat16, torch.bool),
           dtypesIfCUDA=all_types_and(torch.float16, torch.bfloat16, torch.bool),
           sample_inputs_func=sample_inputs_mode,),
    UnaryUfuncInfo('neg',
                   aliases=('negative', ),
                   ref=np.negative,
                   dtypes=all_types_and_complex_and(torch.half, torch.bfloat16),
                   dtypesIfCPU=all_types_and_complex_and(torch.half, torch.bfloat16),
                   dtypesIfCUDA=all_types_and_complex_and(torch.half, torch.bfloat16),
                   assert_autodiffed=True,),
    OpInfo('dist',
           op=torch.dist,
           dtypes=floating_and_complex_types_and(torch.half, torch.bfloat16),
           sample_inputs_func=sample_inputs_dist,
           skips=(
               # "pow" not implemented for 'BFloat16' or 'half'
               SkipInfo('TestOpInfo', 'test_supported_backward',
                        dtypes=(torch.bfloat16, torch.float16)),
               # dist does not correctly warn when resizing out= inputs
               SkipInfo('TestCommon', 'test_out'),
           )),
    OpInfo('outer',
           op=torch.outer,
           aliases=('ger', ),
           dtypes=all_types_and_complex_and(torch.bool, torch.float16, torch.bfloat16),
           sample_inputs_func=sample_inputs_outer,),
    OpInfo('prod',
           dtypes=all_types_and_complex_and(torch.bool),
           dtypesIfCUDA=all_types_and_complex_and(torch.bool, torch.float16, torch.bfloat16),
           skips=(
               # "cumprod_cuda" not implemented for 'BFloat16'
               SkipInfo('TestOpInfo', 'test_supported_backward', dtypes=(torch.bfloat16,)),
               # prod does not support the (Tensor, *, out) overload
               SkipInfo('TestCommon', 'test_out',
                        dtypes=[torch.float32]),
           ),
           sample_inputs_func=sample_inputs_prod),
    OpInfo('qr',
           op=torch.qr,
           dtypes=floating_and_complex_types(),
           sample_inputs_func=sample_inputs_linalg_qr,
           decorators=[skipCUDAIfNoMagma, skipCUDAIfRocm, skipCPUIfNoLapack],
           skips=(
               # cuda gradchecks are slow
               # see discussion https://github.com/pytorch/pytorch/pull/47761#issuecomment-747316775
               SkipInfo('TestGradients', 'test_fn_gradgrad', device_type='cuda'),)),
    UnaryUfuncInfo('rad2deg',
                   ref=np.degrees,
                   decorators=(precisionOverride({torch.bfloat16: 7e-1,
                                                  torch.float16: 7e-1}),),
                   dtypes=all_types_and(torch.bool, torch.half, torch.bfloat16),
                   dtypesIfCPU=all_types_and(torch.bool, torch.half, torch.bfloat16),
                   dtypesIfCUDA=all_types_and(torch.bool, torch.half, torch.bfloat16),
                   skips=(
                       # Reference: https://github.com/pytorch/pytorch/pull/51283#issuecomment-770614273
                       SkipInfo('TestUnaryUfuncs', 'test_reference_numerics_normal',
                                dtypes=[torch.bfloat16]),
                       SkipInfo('TestUnaryUfuncs', 'test_reference_numerics_hard',
                                dtypes=[torch.bfloat16]),
                       SkipInfo('TestUnaryUfuncs', 'test_reference_numerics_extremal',
                                dtypes=[torch.bfloat16]),
                   ),
                   safe_casts_outputs=True),
    UnaryUfuncInfo('round',
                   ref=np.round,
                   dtypes=floating_types_and(torch.half),
                   dtypesIfCPU=floating_types_and(torch.bfloat16),
                   dtypesIfCUDA=floating_types_and(torch.half),
                   assert_autodiffed=True,),
    UnaryUfuncInfo('sin',
                   ref=np.sin,
                   dtypes=all_types_and_complex_and(torch.bool, torch.bfloat16),
                   dtypesIfCPU=all_types_and_complex_and(torch.bool, torch.bfloat16),
                   dtypesIfCUDA=all_types_and_complex_and(torch.bool, torch.half),
                   assert_autodiffed=True,
                   handles_large_floats=False,
                   handles_complex_extremals=False,
                   safe_casts_outputs=True,
                   decorators=(precisionOverride({torch.bfloat16: 1e-2}),)),
    UnaryUfuncInfo('sinc',
                   ref=np_sinc_with_fp16_as_fp32,
                   dtypes=all_types_and_complex_and(torch.bool, torch.bfloat16),
                   dtypesIfCPU=all_types_and_complex_and(torch.bool, torch.bfloat16),
                   dtypesIfCUDA=all_types_and_complex_and(torch.bool, torch.half),
                   handles_large_floats=False,
                   handles_complex_extremals=False,
                   safe_casts_outputs=True,
                   decorators=(precisionOverride({torch.bfloat16: 1e-2,
                                                  torch.float16: 1e-2}),),
                   skips=(
                       # Reference: https://github.com/pytorch/pytorch/issues/49133
                       SkipInfo('TestUnaryUfuncs', 'test_reference_numerics_normal',
                                dtypes=[torch.cfloat]),
                   )),
    UnaryUfuncInfo('sinh',
                   ref=np_unary_ufunc_integer_promotion_wrapper(np.sinh),
                   dtypesIfCPU=all_types_and_complex_and(torch.bool),
                   dtypesIfCUDA=all_types_and_complex_and(torch.bool, torch.half),
                   safe_casts_outputs=True,
                   assert_autodiffed=True,
                   decorators=(precisionOverride({torch.float16: 1e-2}),),
                   skips=(
                       SkipInfo('TestUnaryUfuncs', 'test_reference_numerics_extremal',
                                device_type='cpu', dtypes=[torch.cfloat, torch.cdouble],
                                active_if=(IS_MACOS or IS_WINDOWS)),
                       SkipInfo('TestUnaryUfuncs', 'test_reference_numerics_hard',
                                device_type='cpu', dtypes=[torch.cfloat, torch.cdouble],
                                active_if=(IS_MACOS or IS_WINDOWS)),
                       # Reference: https://github.com/pytorch/pytorch/issues/48641
                       SkipInfo('TestUnaryUfuncs', 'test_reference_numerics_hard',
                                device_type='cpu', dtypes=[torch.int8]),
                   )),
    UnaryUfuncInfo('sign',
                   ref=reference_sign,
                   dtypes=all_types_and(torch.bfloat16, torch.half),
                   dtypesIfCPU=all_types_and(torch.bool, torch.bfloat16, torch.half),
                   dtypesIfCUDA=all_types_and(torch.bool, torch.bfloat16, torch.half),
                   skips=(
                       # Reference: https://github.com/pytorch/pytorch/issues/41245
                       SkipInfo('TestUnaryUfuncs', 'test_reference_numerics_extremal',
                                dtypes=[torch.bfloat16, torch.float16, torch.float32, torch.float64]),
                   )),
    UnaryUfuncInfo('sgn',
                   ref=reference_sgn,
                   dtypes=all_types_and_complex_and(torch.bool, torch.bfloat16, torch.half),
                   dtypesIfCPU=all_types_and_complex_and(torch.bool, torch.bfloat16, torch.half),
                   dtypesIfCUDA=all_types_and_complex_and(torch.bool, torch.bfloat16, torch.half),
                   skips=(
                       # Reference: https://github.com/pytorch/pytorch/issues/41245
                       SkipInfo('TestUnaryUfuncs', 'test_reference_numerics_extremal',
                                dtypes=[torch.bfloat16, torch.float16, torch.float32, torch.float64]),
                       # Reference: https://github.com/pytorch/pytorch/issues/53958
                       # Test fails in comparison on Nan as the `equal_nan` is True for
                       # comparing the CPU tensors.
                       SkipInfo('TestUnaryUfuncs', 'test_reference_numerics_extremal',
                                device_type='cpu', dtypes=[torch.complex64, torch.complex128]),
                       # Reference: https://github.com/pytorch/pytorch/issues/48486
                       SkipInfo('TestUnaryUfuncs', 'test_reference_numerics_hard',
                                device_type='cpu', dtypes=[torch.complex64])
                   )),
    OpInfo('rsub',
           dtypes=all_types_and_complex_and(torch.bfloat16, torch.half),
           variant_test_name='rsub_tensor',
           supports_out=False,
           supports_inplace_autograd=False,
           skips=(
               # Reference: https://github.com/pytorch/pytorch/issues/53797
               # JIT doesn't understand complex literals
               SkipInfo('TestCommon', 'test_variant_consistency_jit',
                        dtypes=[torch.cfloat, torch.cdouble]),
           ),
           sample_inputs_func=partial(sample_inputs_rsub, variant='tensor'),),
    OpInfo('rsub',
           dtypes=all_types_and_complex_and(torch.bfloat16, torch.half),
           variant_test_name='rsub_scalar',
           supports_out=False,
           supports_inplace_autograd=False,
           sample_inputs_func=partial(sample_inputs_rsub, variant='scalar'),
           skips=(
               # Reference: https://github.com/pytorch/pytorch/issues/53797
               # JIT doesn't understand complex literals
               SkipInfo('TestCommon', 'test_variant_consistency_jit',
                        dtypes=all_types_and_complex_and(torch.bfloat16, torch.half)),),
           assert_autodiffed=True,),
    UnaryUfuncInfo('signbit',
                   ref=np.signbit,
                   dtypes=all_types_and(torch.bfloat16, torch.half),
                   dtypesIfCPU=all_types_and(torch.bool, torch.bfloat16, torch.half),
                   dtypesIfCUDA=all_types_and(torch.bool, torch.bfloat16, torch.half),
                   supports_autograd=False,),
    OpInfo('solve',
           op=torch.solve,
           dtypes=floating_and_complex_types(),
           sample_inputs_func=sample_inputs_legacy_solve,
           check_batched_gradgrad=False,
           decorators=[skipCUDAIfNoMagma, skipCUDAIfRocm, skipCPUIfNoLapack],
           # cuda gradchecks are slow
           # see discussion https://github.com/pytorch/pytorch/pull/47761#issuecomment-747316775
           skips=(SkipInfo('TestGradients', 'test_fn_gradgrad', device_type='cuda'),)),
    OpInfo('std',
           dtypes=floating_types_and(),
           dtypesIfCUDA=floating_and_complex_types_and(torch.half, torch.bfloat16),
           sample_inputs_func=sample_inputs_std_var,
           # TODO: std does support out in some signatures
           supports_out=False,
           supports_complex_autograd=False,
           # std has only partial support for complex and half (#51127)
           skips=(SkipInfo('TestOpInfo', 'test_unsupported_dtypes',
                           dtypes=[torch.half, torch.complex64, torch.complex128]),),
           assert_autodiffed=True,
           ),
    UnaryUfuncInfo('tan',
                   ref=np.tan,
                   dtypes=all_types_and_complex_and(torch.bool, torch.bfloat16),
                   dtypesIfCPU=all_types_and_complex_and(torch.bool, torch.bfloat16),
                   dtypesIfCUDA=all_types_and_complex_and(torch.bool, torch.half),
                   assert_autodiffed=True,
                   safe_casts_outputs=True,
                   skips=(
                       # "pow" not implemented for 'BFloat16' or 'half'
                       SkipInfo('TestOpInfo', 'test_supported_backward',
                                dtypes=(torch.bfloat16, torch.float16)),
                       SkipInfo('TestUnaryUfuncs', 'test_reference_numerics_extremal',
                                device_type='cpu', dtypes=[torch.bfloat16]),
                       SkipInfo('TestUnaryUfuncs', 'test_reference_numerics_hard',
                                device_type='cpu', dtypes=[torch.bfloat16]),
                       SkipInfo('TestUnaryUfuncs', 'test_reference_numerics_normal',
                                device_type='cpu', dtypes=[torch.bfloat16]),
                       SkipInfo('TestUnaryUfuncs', 'test_reference_numerics_extremal',
                                device_type='cpu', dtypes=[torch.cfloat, torch.cdouble],
                                active_if=(IS_MACOS or IS_WINDOWS)),
                       SkipInfo('TestUnaryUfuncs', 'test_reference_numerics_hard',
                                device_type='cpu', dtypes=[torch.cfloat, torch.cdouble],
                                active_if=(IS_MACOS or IS_WINDOWS)),
                       SkipInfo('TestUnaryUfuncs', 'test_reference_numerics_normal',
                                device_type='cpu', dtypes=[torch.cfloat, torch.cdouble],
                                active_if=(IS_MACOS or IS_WINDOWS)),
                       SkipInfo('TestUnaryUfuncs', 'test_reference_numerics_hard',
                                device_type='cuda', dtypes=[torch.float64],
                                active_if=TEST_WITH_ROCM),
                   )),
    UnaryUfuncInfo('tanh',
                   ref=np.tanh,
                   decorators=(precisionOverride({torch.bfloat16: 1e-2}),),
                   dtypes=all_types_and_complex_and(torch.bool),
                   dtypesIfCPU=all_types_and_complex_and(torch.bool, torch.bfloat16),
                   dtypesIfCUDA=all_types_and_complex_and(torch.bool, torch.half, torch.bfloat16),
                   assert_autodiffed=True,
                   safe_casts_outputs=True,
                   skips=(
                       # "tanh_backward_cpu" not implemented for 'BFloat16'
                       SkipInfo('TestOpInfo', 'test_supported_backward',
                                dtypes=(torch.bfloat16,)),
                       SkipInfo('TestUnaryUfuncs', 'test_reference_numerics_extremal',
                                device_type='cpu', dtypes=[torch.cfloat, torch.cdouble],
                                active_if=(IS_MACOS or IS_WINDOWS)),
                       SkipInfo('TestUnaryUfuncs', 'test_reference_numerics_hard',
                                device_type='cpu', dtypes=[torch.cfloat, torch.cdouble],
                                active_if=(IS_MACOS or IS_WINDOWS)),
                       SkipInfo('TestUnaryUfuncs', 'test_reference_numerics_normal',
                                device_type='cpu', dtypes=[torch.cfloat, torch.cdouble],
                                active_if=(IS_MACOS or IS_WINDOWS)),
                   )),
    OpInfo('tensor_split',
           dtypes=all_types_and_complex_and(torch.bool),
           dtypesIfCPU=all_types_and_complex_and(torch.bool, torch.bfloat16, torch.float16),
           dtypesIfCUDA=all_types_and_complex_and(torch.bool, torch.bfloat16, torch.float16),
           supports_out=False,
           skips=(SkipInfo('TestOpInfo', 'test_duplicate_method_tests'),),
           sample_inputs_func=sample_inputs_tensor_split,),
    OpInfo('triangular_solve',
           op=torch.triangular_solve,
           dtypes=floating_and_complex_types(),
           supports_out=False,
           sample_inputs_func=sample_inputs_legacy_solve,
           check_batched_gradgrad=False,
           decorators=[skipCUDAIfNoMagma, skipCUDAIfRocm, skipCPUIfNoLapack],
           # CUDA gradchecks are slow and triangular solve backward is a composite operation
           # see discussion https://github.com/pytorch/pytorch/pull/47761#issuecomment-747316775
           skips=(SkipInfo('TestGradients', 'test_fn_gradgrad', device_type='cuda'),)),
    UnaryUfuncInfo('trunc',
                   aliases=('fix', ),
                   ref=np.trunc,
                   dtypes=floating_types_and(torch.bfloat16),
                   dtypesIfCPU=floating_types_and(torch.bfloat16),
                   dtypesIfCUDA=floating_types_and(torch.float16),
                   assert_autodiffed=True),
    UnaryUfuncInfo('exp2',
                   aliases=('special.exp2', ),
                   ref=np_unary_ufunc_integer_promotion_wrapper(np.exp2),
                   dtypes=all_types_and(torch.bool, torch.half),
                   dtypesIfCPU=all_types_and(torch.bool, torch.half),
                   dtypesIfCUDA=all_types_and(torch.bool, torch.half),
                   safe_casts_outputs=True),
    UnaryUfuncInfo('expm1',
                   aliases=('special.expm1', ),
                   ref=np_unary_ufunc_integer_promotion_wrapper(np.expm1),
                   dtypes=all_types_and(torch.bool, torch.half),
                   dtypesIfCPU=all_types_and(torch.bool, torch.bfloat16),
                   dtypesIfCUDA=all_types_and(torch.bool, torch.half),
                   safe_casts_outputs=True,
                   assert_autodiffed=True,
                   skips=(
                       # Reference: https://github.com/pytorch/pytorch/pull/48926#issuecomment-739734774
                       SkipInfo('TestUnaryUfuncs', 'test_reference_numerics_extremal',
                                device_type='cpu', dtypes=[torch.bfloat16]),
                       SkipInfo('TestUnaryUfuncs', 'test_reference_numerics_hard',
                                device_type='cpu', dtypes=[torch.bfloat16]),
                       SkipInfo('TestUnaryUfuncs', 'test_reference_numerics_normal',
                                device_type='cpu', dtypes=[torch.bfloat16]),
                   )),
    UnaryUfuncInfo('nan_to_num',
                   ref=np.nan_to_num,
                   dtypes=all_types_and(torch.half, torch.bool),
                   dtypesIfCPU=None,
                   dtypesIfCUDA=None),
    UnaryUfuncInfo('reciprocal',
                   ref=np_unary_ufunc_integer_promotion_wrapper(np.reciprocal),
                   dtypes=all_types_and_complex_and(torch.bool, torch.half, torch.bfloat16),
                   dtypesIfCPU=None,
                   dtypesIfCUDA=None,
                   assert_autodiffed=True,
                   safe_casts_outputs=True,
                   skips=(
                       # Reference: https://github.com/pytorch/pytorch/issues/45690
                       SkipInfo('TestUnaryUfuncs', 'test_reference_numerics_extremal',
                                dtypes=[torch.cfloat, torch.cdouble]),
                       # Reference: https://github.com/pytorch/pytorch/pull/49102#issuecomment-744604601
                       SkipInfo('TestUnaryUfuncs', 'test_reference_numerics_extremal',
                                dtypes=[torch.bfloat16]),
                       SkipInfo('TestUnaryUfuncs', 'test_reference_numerics_hard',
                                dtypes=[torch.bfloat16]),
                       SkipInfo('TestUnaryUfuncs', 'test_reference_numerics_normal',
                                dtypes=[torch.bfloat16]),
                   )),
    UnaryUfuncInfo('rsqrt',
                   ref=lambda x: np.reciprocal(np.sqrt(x)),
                   domain=(0, float('inf')),
                   dtypes=all_types_and_complex_and(torch.bool),
                   dtypesIfCPU=all_types_and_complex_and(torch.bool),
                   dtypesIfCUDA=all_types_and_complex_and(torch.bool, torch.half),
                   decorators=(precisionOverride({torch.half: 5e-2}),),
                   safe_casts_outputs=True,
                   assert_autodiffed=True,
                   handles_complex_extremals=False),
    UnaryUfuncInfo('sqrt',
                   ref=np.sqrt,
                   supports_sparse=True,
                   domain=(0, float('inf')),
                   dtypes=all_types_and_complex_and(torch.bool, torch.bfloat16),
                   dtypesIfCPU=all_types_and_complex_and(torch.bool, torch.bfloat16),
                   dtypesIfCUDA=all_types_and_complex_and(torch.bool, torch.half, torch.bfloat16),
                   assert_autodiffed=True,
                   decorators=(precisionOverride({torch.bfloat16: 7e-2}),),
                   skips=(
                       # Reference: https://github.com/pytorch/pytorch/issues/47358
                       SkipInfo('TestUnaryUfuncs', 'test_reference_numerics_hard',
                                device_type='cpu', dtypes=[torch.cfloat, torch.cdouble],
                                active_if=IS_MACOS),
                       # Reference: https://github.com/pytorch/pytorch/pull/47293#issuecomment-721774436
                       SkipInfo('TestUnaryUfuncs', 'test_reference_numerics_hard',
                                dtypes=[torch.bfloat16])),
                   safe_casts_outputs=True,
                   handles_complex_extremals=False),
    UnaryUfuncInfo('square',
                   ref=np.square,
                   dtypes=all_types_and_complex_and(torch.bool),
                   dtypesIfCPU=all_types_and_complex_and(torch.bool),
                   dtypesIfCUDA=all_types_and_complex_and(torch.bool, torch.half, torch.bfloat16),
                   decorators=(precisionOverride({torch.complex64: 3e-4, torch.bfloat16: 3e-1}),),
                   skips=(
                       # Reference: https://github.com/pytorch/pytorch/issues/52549
                       SkipInfo('TestUnaryUfuncs', 'test_reference_numerics_hard',
                                dtypes=[torch.cfloat, torch.cdouble]),
                       # >>> t = torch.tensor(complex(-0.01, float("inf")))
                       # >>> np.square(t.numpy())
                       # (-inf-infj)
                       # >>> t.square()
                       # tensor(-inf-infj)
                       # >>> t.cuda().square()
                       # tensor(inf+nanj, device='cuda:0')
                       SkipInfo('TestUnaryUfuncs', 'test_reference_numerics_extremal',
                                device_type='cuda', dtypes=[torch.cfloat, torch.cdouble]),
                       # Reference: https://github.com/pytorch/pytorch/pull/52551#issuecomment-782596181
                       SkipInfo('TestUnaryUfuncs', 'test_reference_numerics_hard',
                                device_type='cuda', dtypes=[torch.bfloat16]),
                   ),),
    OpInfo('lerp',
           dtypes=floating_and_complex_types(),
           dtypesIfCUDA=floating_and_complex_types_and(torch.half),
           dtypesIfROCM=floating_and_complex_types_and(torch.half),
           sample_inputs_func=sample_inputs_lerp,
           skips=(
               SkipInfo('TestOpInfo', 'test_duplicate_method_tests'),
           ),
           assert_autodiffed=True),
    OpInfo('linalg.inv',
           aten_name='linalg_inv',
           op=torch.linalg.inv,
           dtypes=floating_and_complex_types(),
           sample_inputs_func=sample_inputs_linalg_invertible,
           check_batched_gradgrad=False,
           decorators=[skipCUDAIfNoMagmaAndNoCusolver, skipCUDAIfRocm, skipCPUIfNoLapack],
           skips=(
               # linalg_inv does not correctly warn when resizing out= inputs
               SkipInfo('TestCommon', 'test_out'),
           )),
    UnaryUfuncInfo('angle',
                   ref=np.angle,
                   dtypes=all_types_and_complex_and(torch.bool),
                   dtypesIfCPU=all_types_and_complex_and(torch.bool, torch.bfloat16, torch.float16),
                   dtypesIfCUDA=all_types_and_complex_and(torch.bool),
                   dtypesIfROCM=all_types_and_complex_and(torch.bool),
                   decorators=(precisionOverride({torch.float16: 1e-2,
                                                  torch.bfloat16: 1e-2}),),
                   safe_casts_outputs=True,
                   supports_complex_to_float=True),
    OpInfo('linalg.solve',
           aten_name='linalg_solve',
           op=torch.linalg.solve,
           dtypes=floating_and_complex_types(),
           sample_inputs_func=sample_inputs_linalg_solve,
           check_batched_gradgrad=False,
           decorators=[skipCUDAIfNoMagma, skipCUDAIfRocm, skipCPUIfNoLapack],
           skips=(SkipInfo('TestGradients', 'test_fn_gradgrad', device_type='cuda'),)),
    OpInfo('linalg.pinv',
           aten_name='linalg_pinv',
           op=torch.linalg.pinv,
           dtypes=floating_and_complex_types(),
           check_batched_grad=False,
           check_batched_gradgrad=False,
           sample_inputs_func=sample_inputs_linalg_invertible,
           decorators=[skipCUDAIfNoMagmaAndNoCusolver, skipCUDAIfRocm, skipCPUIfNoLapack],
           skips=(
               # cuda gradchecks are slow
               # see discussion https://github.com/pytorch/pytorch/pull/47761#issuecomment-747316775
               SkipInfo('TestGradients', 'test_fn_gradgrad', device_type='cuda'),)),
    OpInfo('linalg.pinv',
           aten_name='linalg_pinv',
           variant_test_name='hermitian',
           dtypes=floating_and_complex_types(),
           check_batched_grad=False,
           check_batched_gradgrad=False,
           sample_inputs_func=sample_inputs_linalg_pinv_hermitian,
           gradcheck_wrapper=gradcheck_wrapper_hermitian_input,
           decorators=[skipCUDAIfNoMagma, skipCUDAIfRocm, skipCPUIfNoLapack],
           skips=(
               # cuda gradchecks are slow
               # see discussion https://github.com/pytorch/pytorch/pull/47761#issuecomment-747316775
               SkipInfo('TestGradients', 'test_fn_gradgrad', device_type='cuda'),)),
    OpInfo('eig',
           op=torch.eig,
           dtypes=floating_and_complex_types(),
           sample_inputs_func=sample_inputs_eig,
           decorators=[
               skipCUDAIfNoMagma,
               skipCPUIfNoLapack,
               skipCUDAIfRocm
           ],),
    OpInfo('svd',
           op=torch.svd,
           dtypes=floating_and_complex_types(),
           sample_inputs_func=sample_inputs_svd,
           decorators=[
               skipCUDAIfNoMagmaAndNoCusolver,
               skipCUDAIfRocm,
               skipCPUIfNoLapack,
               # gradgrad checks are slow
               DecorateInfo(slowTest, 'TestGradients', 'test_fn_gradgrad'),
           ],
           skips=(
               # cuda gradchecks are very slow
               # see discussion https://github.com/pytorch/pytorch/pull/47761#issuecomment-747316775
               SkipInfo('TestGradients', 'test_fn_gradgrad', device_type='cuda'),)),
    OpInfo('linalg.svd',
           op=torch.linalg.svd,
           aten_name='linalg_svd',
           dtypes=floating_and_complex_types(),
           sample_inputs_func=sample_inputs_linalg_svd,
           decorators=[
               skipCUDAIfNoMagmaAndNoCusolver,
               skipCUDAIfRocm,
               skipCPUIfNoLapack,
               # gradgrad checks are slow
               DecorateInfo(slowTest, 'TestGradients', 'test_fn_gradgrad'),
           ],
           skips=(
               # cuda gradchecks are very slow
               # see discussion https://github.com/pytorch/pytorch/pull/47761#issuecomment-747316775
               SkipInfo('TestGradients', 'test_fn_gradgrad', device_type='cuda'),)),
    OpInfo('polar',
           dtypes=floating_types(),
           sample_inputs_func=sample_inputs_polar),
    OpInfo('pinverse',
           op=torch.pinverse,
           dtypes=floating_and_complex_types(),
           check_batched_grad=False,
           check_batched_gradgrad=False,
           supports_out=False,
           sample_inputs_func=sample_inputs_linalg_invertible,
           decorators=[skipCUDAIfNoMagmaAndNoCusolver, skipCUDAIfRocm, skipCPUIfNoLapack],
           skips=(
               # cuda gradchecks are slow
               # see discussion https://github.com/pytorch/pytorch/pull/47761#issuecomment-747316775
               SkipInfo('TestGradients', 'test_fn_gradgrad', device_type='cuda'),)),
    OpInfo('gather',
           dtypes=all_types_and_complex_and(torch.bool, torch.float16),
           dtypesIfCUDA=all_types_and_complex_and(torch.bool, torch.float16, torch.bfloat16),
           sample_inputs_func=sample_inputs_gather,
           ),
    OpInfo('index_fill',
           dtypes=all_types_and_complex_and(torch.bool, torch.float16, torch.bfloat16),
           supports_inplace_autograd=False,
           skips=(SkipInfo('TestOpInfo', 'test_duplicate_method_tests'),),
           supports_out=False,
           sample_inputs_func=sample_inputs_index_fill),
    OpInfo('index_copy',
           dtypes=all_types_and_complex_and(torch.bool, torch.float16, torch.bfloat16),
           supports_inplace_autograd=False,
           supports_out=False,
           sample_inputs_func=sample_inputs_index_copy),
    OpInfo('index_select',
           dtypes=all_types_and_complex_and(torch.bool, torch.float16, torch.bfloat16),
           sample_inputs_func=sample_inputs_index_select),
    OpInfo('index_add',
           dtypes=all_types_and_complex_and(torch.bool, torch.float16, torch.bfloat16),
           supports_out=False,
           sample_inputs_func=sample_inputs_index_add),
    OpInfo('__getitem__',
           dtypes=all_types_and_complex_and(torch.bool, torch.float16, torch.bfloat16),
           supports_out=False,
           supports_inplace_autograd=False,
           op=torch.Tensor.__getitem__,
           sample_inputs_func=sample_inputs_getitem,
           skips=(SkipInfo('TestCommon', 'test_variant_consistency_jit'),)),
    OpInfo('index_put',
           dtypes=all_types_and_complex_and(torch.bool, torch.float16, torch.bfloat16),
           supports_out=False,
           supports_inplace_autograd=True,
           sample_inputs_func=sample_inputs_index_put,
           skips=(
               SkipInfo('TestCommon', 'test_variant_consistency_jit'),
           )),
    OpInfo('sort',
           dtypes=all_types_and(torch.bool, torch.float16),
           # sort on CUDA is still in the TH, no torch.bool/torch.float16 support yet
           dtypesIfCUDA=all_types_and(torch.float16),
           dtypesIfROCM=all_types_and(torch.float16),
           sample_inputs_func=sample_inputs_sort,
           skips=(
               # sort does not correctly warn when resizing out= inputs
               SkipInfo('TestCommon', 'test_out'),
           )),
    OpInfo('put',
           dtypes=all_types_and_complex_and(torch.bool, torch.float16, torch.bfloat16),
           supports_out=False,
           check_batched_gradgrad=False,  # vmap complains of the sizes
           sample_inputs_func=sample_inputs_put),
    OpInfo('take',
           dtypes=all_types_and_complex_and(torch.bool, torch.float16, torch.bfloat16),
           check_batched_grad=False,  # vmap complains of the sizes
           sample_inputs_func=sample_inputs_take),
    OpInfo('stack',
           dtypes=all_types_and_complex_and(torch.bool, torch.float16, torch.bfloat16),
           sample_inputs_func=sample_inputs_stack,
           assert_autodiffed=True,
           skips=(
               # stack does not correctly warn when resizing out= inputs
               SkipInfo('TestCommon', 'test_out'),),),
    OpInfo('hstack',
           dtypes=all_types_and_complex_and(torch.bool, torch.float16, torch.bfloat16),
           sample_inputs_func=sample_inputs_hstack_dstack_vstack,
           skips=(
               # hstack does not correctly warn when resizing out= inputs
               SkipInfo('TestCommon', 'test_out'),),),
    OpInfo('hypot',
           dtypes=floating_types(),
           dtypesIfCPU=floating_types_and(torch.bfloat16),
           dtypesIfCUDA=floating_types_and(torch.half),
           sample_inputs_func=sample_inputs_hypot,
           ),
    OpInfo('vstack',
           dtypes=all_types_and_complex_and(torch.bool, torch.float16, torch.bfloat16),
           sample_inputs_func=sample_inputs_hstack_dstack_vstack,
           skips=(
               # vstack does not correctly warn when resizing out= inputs
               SkipInfo('TestCommon', 'test_out'),),),
    OpInfo('dstack',
           dtypes=all_types_and_complex_and(torch.bool, torch.float16, torch.bfloat16),
           sample_inputs_func=sample_inputs_hstack_dstack_vstack,
           skips=(
               # dstack does not correctly warn when resizing out= inputs
               SkipInfo('TestCommon', 'test_out'),),),
    OpInfo('unfold',
           op=lambda x, *args: x.unfold(*args),
           dtypes=all_types_and_complex_and(torch.bool, torch.float16, torch.bfloat16),
           supports_out=False,
           check_batched_gradgrad=False,
           skips=(
               # torch.unfold does not exist so we get a RuntimeError.
               SkipInfo('TestCommon', 'test_variant_consistency_jit',
                        dtypes=all_types_and_complex_and(torch.bool, torch.float16, torch.bfloat16)),
               # Skip operator schema test because this is a functional and not an operator
               SkipInfo('TestOperatorSignatures', 'test_get_torch_func_signature_exhaustive'),
           ),
           sample_inputs_func=sample_inputs_unfold),
    OpInfo('msort',
           dtypes=all_types_and(torch.float16),
           check_batched_gradgrad=False,
           skips=(
               #  msort does not correctly warn when resizing out= inputs.
               SkipInfo('TestCommon', 'test_out',
                        dtypes=all_types_and_complex_and(torch.bool, torch.float16, torch.bfloat16)),
               #  msort does not raise expected Runtime Error.
               SkipInfo('TestOpInfo', 'test_unsupported_dtypes', dtypes=[torch.bool]),
           ),
           sample_inputs_func=sample_inputs_msort),
    OpInfo('movedim',
           dtypes=all_types_and_complex_and(torch.bool, torch.float16, torch.bfloat16),
           supports_out=False,
           sample_inputs_func=sample_movedim_moveaxis),
    OpInfo('moveaxis',
           dtypes=all_types_and_complex_and(torch.bool, torch.float16, torch.bfloat16),
           supports_out=False,
           sample_inputs_func=sample_movedim_moveaxis),
    ShapeFuncInfo('repeat',
                  op=lambda x, dims: x.repeat(dims),
                  ref=np.tile,
                  dtypes=all_types_and_complex_and(torch.bool, torch.float16, torch.bfloat16),
                  supports_out=False,
                  skips=(
                      # torch.repeat does not exist so we get a RuntimeError.
                      SkipInfo('TestCommon', 'test_variant_consistency_jit',
                               dtypes=all_types_and_complex_and(torch.bool, torch.float16, torch.bfloat16)),
                  ),
                  sample_inputs_func=sample_repeat_tile),
    OpInfo('take_along_dim',
           dtypes=all_types_and_complex_and(torch.bool, torch.float16),
           dtypesIfCUDA=all_types_and_complex_and(torch.bool, torch.float16, torch.bfloat16),
           supports_inplace_autograd=False,
           sample_inputs_func=sample_inputs_take_along_dim),
    ShapeFuncInfo('tile',
                  ref=np.tile,
                  dtypes=all_types_and_complex_and(torch.bool, torch.float16, torch.bfloat16),
                  supports_out=False,
                  sample_inputs_func=sample_repeat_tile),
    OpInfo('var',
           dtypes=floating_types_and(),
           dtypesIfCUDA=floating_and_complex_types_and(torch.half, torch.bfloat16),
           sample_inputs_func=sample_inputs_std_var,
           # TODO: revisit, some var signatures do support out (see std, too)
           supports_out=False,
           supports_complex_autograd=False,
           # var has only partial support for complex and half (#51127)
           skips=(SkipInfo('TestOpInfo', 'test_unsupported_dtypes',
                           dtypes=[torch.half, torch.complex64, torch.complex128]),),
           assert_autodiffed=True,
           ),
    OpInfo('xlogy',
           dtypes=all_types_and(torch.bool),
           dtypesIfCPU=all_types_and(torch.bool, torch.half, torch.bfloat16),
           dtypesIfCUDA=all_types_and(torch.bool, torch.half, torch.bfloat16),
           supports_inplace_autograd=True,
           safe_casts_outputs=True,
           sample_inputs_func=sample_inputs_xlogy),
    OpInfo('trace',
           dtypes=all_types_and_complex(),
           dtypesIfCUDA=all_types_and_complex_and(torch.bool, torch.half),
           supports_inplace_autograd=False,
           supports_out=False,
           sample_inputs_func=sample_inputs_trace),
    OpInfo('kron',
           dtypes=all_types_and_complex_and(torch.bool, torch.half, torch.bfloat16),
           dtypesIfCUDA=all_types_and_complex_and(torch.bool, torch.half, torch.bfloat16),
           supports_inplace_autograd=False,
           sample_inputs_func=sample_inputs_kron),
    UnaryUfuncInfo('sigmoid',
                   aliases=('special.expit', ),
                   ref=reference_sigmoid if TEST_SCIPY else _NOTHING,
                   decorators=(precisionOverride({torch.float16: 1e-2,
                                                  torch.bfloat16: 1e-2}),),
                   skips=(
                       SkipInfo('TestUnaryUfuncs', 'test_reference_numerics_extremal',
                                device_type='cpu', dtypes=[torch.cfloat, torch.cdouble]),
                       SkipInfo('TestUnaryUfuncs', 'test_reference_numerics_hard',
                                device_type='cpu', dtypes=[torch.cfloat, torch.cdouble]),
                       SkipInfo('TestUnaryUfuncs', 'test_reference_numerics_normal',
                                device_type='cpu', dtypes=[torch.cfloat, torch.cdouble])),
                   dtypes=all_types_and_complex_and(torch.bool, torch.bfloat16),
                   dtypesIfCPU=all_types_and_complex_and(torch.bool, torch.bfloat16),
                   dtypesIfCUDA=all_types_and(torch.bool, torch.half, torch.bfloat16),
                   safe_casts_outputs=True,
                   assert_autodiffed=True,
                   supports_complex_autograd=False),  # Reference: https://github.com/pytorch/pytorch/issues/48552
    UnaryUfuncInfo('digamma',
                   ref=scipy.special.digamma if TEST_SCIPY else _NOTHING,
                   decorators=(precisionOverride({torch.float16: 5e-1}),),
                   dtypes=all_types_and(torch.bool),
                   dtypesIfCPU=all_types_and(torch.bool),
                   dtypesIfCUDA=all_types_and(torch.bool, torch.half),
                   safe_casts_outputs=True),
    UnaryUfuncInfo('special.entr',
                   ref=scipy.special.entr if TEST_SCIPY else _NOTHING,
                   aten_name='special_entr',
                   decorators=(precisionOverride({torch.float16: 1e-1,
                                                  torch.bfloat16: 1e-1}),),
                   dtypes=all_types_and(torch.bool),
                   dtypesIfCPU=all_types_and(torch.bool, torch.bfloat16),
                   dtypesIfCUDA=all_types_and(torch.bool, torch.half, torch.bfloat16),
                   skips=(
                       SkipInfo('TestUnaryUfuncs', 'test_reference_numerics_hard',
                                dtypes=[torch.bfloat16, torch.float16]),
                   ),
                   supports_inplace_autograd=False,
                   safe_casts_outputs=True,
                   sample_inputs_func=sample_inputs_entr),
    UnaryUfuncInfo('erf',
                   ref=scipy.special.erf if TEST_SCIPY else _NOTHING,
                   aliases=('special.erf', ),
                   decorators=(precisionOverride({torch.float16: 1e-2,
                                                  torch.bfloat16: 1e-2}),),
                   dtypes=all_types_and(torch.bool),
                   dtypesIfCPU=all_types_and(torch.bool, torch.bfloat16),
                   dtypesIfCUDA=all_types_and(torch.bool, torch.half, torch.bfloat16),
                   assert_autodiffed=True,
                   safe_casts_outputs=True,
                   skips=(
                       # "pow" not implemented for 'BFloat16'
                       SkipInfo('TestOpInfo', 'test_supported_backward', dtypes=(torch.bfloat16,)),
                   )),
    UnaryUfuncInfo('erfc',
                   ref=scipy.special.erfc if TEST_SCIPY else _NOTHING,
                   aliases=('special.erfc', ),
                   decorators=(precisionOverride({torch.float16: 1e-2,
                                                  torch.bfloat16: 1e-2}),),
                   dtypes=all_types_and(torch.bool),
                   dtypesIfCPU=all_types_and(torch.bool, torch.bfloat16),
                   dtypesIfCUDA=all_types_and(torch.bool, torch.half),
                   assert_autodiffed=True,
                   safe_casts_outputs=True,
                   skips=(
                       # "pow" not implemented for 'BFloat16'
                       SkipInfo('TestOpInfo', 'test_supported_backward', dtypes=(torch.bfloat16,)),
                   )),
    UnaryUfuncInfo('erfinv',
                   ref=scipy.special.erfinv if TEST_SCIPY else _NOTHING,
                   aliases=('special.erfinv', ),
                   decorators=(precisionOverride({torch.float16: 1e-2,
                                                  torch.bfloat16: 1e-2,
                                                  torch.float32: 1e-4}),),
                   dtypes=all_types_and(torch.bool),
                   dtypesIfCPU=all_types_and(torch.bool, torch.bfloat16),
                   dtypesIfCUDA=all_types_and(torch.bool, torch.half),
                   safe_casts_outputs=True,
                   domain=(-1, 1),
                   skips=(
                       # "pow" not implemented for 'BFloat16'
                       SkipInfo('TestOpInfo', 'test_supported_backward', dtypes=(torch.bfloat16,)),
                       # Reference: https://github.com/pytorch/pytorch/pull/49155#issuecomment-742664611
                       SkipInfo('TestUnaryUfuncs', 'test_reference_numerics_extremal',
                                active_if=TEST_SCIPY and LooseVersion(scipy.__version__) < "1.4.0"),
                       SkipInfo('TestUnaryUfuncs', 'test_reference_numerics_hard',
                                active_if=TEST_SCIPY and LooseVersion(scipy.__version__) < "1.4.0"),
                       SkipInfo('TestUnaryUfuncs', 'test_reference_numerics_normal',
                                active_if=TEST_SCIPY and LooseVersion(scipy.__version__) < "1.4.0"),
                   )),
    UnaryUfuncInfo('lgamma',
                   ref=reference_lgamma if TEST_SCIPY else _NOTHING,
                   aliases=('special.gammaln', ),
                   decorators=(precisionOverride({torch.float16: 7e-1}),),
                   dtypes=all_types_and(torch.bool),
                   dtypesIfCPU=all_types_and(torch.bool, torch.bfloat16),
                   dtypesIfCUDA=all_types_and(torch.bool, torch.half),
                   skips=(
                       # "digamma" not implemented for 'BFloat16'
                       SkipInfo('TestOpInfo', 'test_supported_backward', dtypes=(torch.bfloat16,)),
                       # Reference: https://github.com/pytorch/pytorch/pull/50140#discussion_r552615345
                       SkipInfo('TestUnaryUfuncs', 'test_reference_numerics_extremal',
                                dtypes=[torch.bfloat16]),
                       SkipInfo('TestUnaryUfuncs', 'test_reference_numerics_hard',
                                device_type='cpu', dtypes=[torch.bfloat16]),
                       SkipInfo('TestUnaryUfuncs', 'test_reference_numerics_normal',
                                device_type='cpu', dtypes=[torch.bfloat16]),
                       # Reference: https://github.com/pytorch/pytorch/pull/50140#issuecomment-756150214
                       SkipInfo('TestUnaryUfuncs', 'test_reference_numerics_extremal',
                                dtypes=[torch.float32, torch.float64], active_if=IS_WINDOWS),
                       SkipInfo('TestUnaryUfuncs', 'test_reference_numerics_hard',
                                dtypes=[torch.float32, torch.float64], active_if=IS_WINDOWS),
                       SkipInfo('TestUnaryUfuncs', 'test_reference_numerics_normal',
                                dtypes=[torch.float32, torch.float64], active_if=IS_WINDOWS),
                   ),
                   safe_casts_outputs=True),
    OpInfo(
        'logdet',
        supports_out=False,
        sample_inputs_func=sample_inputs_logdet,
        decorators=(skipCPUIfNoLapack, skipCUDAIfNoMagma, skipCUDAIfRocm)),
    UnaryUfuncInfo('logit',
                   ref=scipy.special.logit if TEST_SCIPY else _NOTHING,
                   domain=(0, 1),
                   aliases=('special.logit', ),
                   decorators=(precisionOverride({torch.bfloat16: 5e-1,
                                                  torch.float16: 5e-1}),),
                   dtypes=all_types_and(torch.half),
                   dtypesIfCPU=all_types_and(torch.bool, torch.bfloat16),
                   dtypesIfCUDA=all_types_and(torch.bool, torch.half, torch.bfloat16),
                   sample_inputs_func=sample_inputs_logit,
                   safe_casts_outputs=True),
]

# Common operator groupings
unary_ufuncs = [op for op in op_db if isinstance(op, UnaryUfuncInfo)]
spectral_funcs = [op for op in op_db if isinstance(op, SpectralFuncInfo)]
sparse_unary_ufuncs = [op for op in op_db if isinstance(op, UnaryUfuncInfo) and op.supports_sparse is True]
shape_funcs = [op for op in op_db if isinstance(op, ShapeFuncInfo)]

def index_variable(shape, max_indices, device=torch.device('cpu')):
    if not isinstance(shape, tuple):
        shape = (shape,)
    index = torch.rand(*shape, device=device).mul_(max_indices).floor_().long()
    return index


def index_perm_variable(shape, max_indices):
    if not isinstance(shape, tuple):
        shape = (shape,)

    index = torch.randperm(max_indices).narrow(0, 0, reduce(mul, shape)).view(shape)
    return index


def gather_variable(shape, index_dim, max_indices, duplicate=False, device=torch.device('cpu')):
    assert len(shape) == 2
    assert index_dim < 2
    batch_dim = 1 - index_dim
    index = torch.zeros(*shape, dtype=torch.long, device=device)
    for i in range(shape[index_dim]):
        index.select(index_dim, i).copy_(
            torch.randperm(max_indices, device=device)[:shape[batch_dim]])
    if duplicate:
        index.select(batch_dim, 0).copy_(index.select(batch_dim, 1))
    return index


def bernoulli_scalar():
    return torch.tensor(0, dtype=torch.bool).bernoulli_()


def mask_not_all_zeros(shape):
    assert len(shape) > 0
    while True:
        result = torch.randn(shape).gt(0)
        if result.sum() > 0:
            return result


def uniform_scalar(offset=0, requires_grad=False):
    v = torch.rand(()) + offset
    v.requires_grad = requires_grad
    return v


def normal_scalar_clamp(amin, amax, requires_grad=False):
    v = torch.randn(()).clamp(amin, amax)
    v.requires_grad = requires_grad
    return v


def prod_zeros(dim_size, dim_select):
    assert len(dim_select) == 2
    result = torch.randn(dim_size, dim_size, dim_size)
    result.narrow(dim_select[0], 0, 1).narrow(dim_select[1], 1, 1).zero_()
    result.narrow(dim_select[0], 2, 1).narrow(dim_select[1], 3, 1).zero_()
    result.narrow(dim_select[0], 4, 1).narrow(dim_select[1], 3, 1).zero_()
    return result


non_differentiable = collections.namedtuple('non_differentiable', ['tensor'])


class dont_convert(tuple):
    pass


class NoArgsClass(object):
    def __iter__(self):
        return self

    def __next__(self):
        raise StopIteration()
    next = __next__  # Python 2 compatibility

    def __len__(self):
        return 0

NO_ARGS = NoArgsClass()

def ident(x):
    return x

# Do NOT add to this list. Method tests are being DEPRECATED and replaced by OpInfos.
# See https://github.com/pytorch/pytorch/wiki/Writing-tests-in-PyTorch-1.8
#
# (
#   method name,
#   input size/constructing fn,
#   args (tuple represents shape of a tensor arg),
#   test variant name (will be used at test name suffix),    // optional
#   (should_check_autodiff[bool], nonfusible_nodes, fusible_nodes) for autodiff, // optional
#   indices for possible dim arg,                            // optional
#   fn mapping output to part that should be gradcheck'ed,   // optional
#   kwargs                                                   // optional
# )
# Note: some functions have separate schema for (Tensor other) and (Scalar other),
#       and it's possible that we only support AD for Scalar version but not Tensor
#       version, and vice versa.
#       When writing tests, only scalar(float/int) input triggers the Scalar schema.
#       uniform_scalar produces a scalar **Tensor** which won't match Scalar input.
def method_tests():
    set_rng_seed(SEED)
    return [
        ('add', (S, S, S), ((S, S, S),), '', (True,)),
        ('add', (S, S, S), ((S, S),), 'broadcast_rhs', (True,)),
        ('add', (S, S), ((S, S, S),), 'broadcast_lhs', (True,)),
        ('add', (S, 1, S), ((M, S),), 'broadcast_all', (True,)),
        ('add', (), ((),), 'scalar', (True,)),
        ('add', (S, S, S), ((),), 'scalar_broadcast_rhs', (True,)),
        ('add', (), ((S, S, S),), 'scalar_broadcast_lhs', (True,)),
        ('add', (S, S, S), (3.14,), 'constant', (True,)),
        ('add', (), (3.14,), 'scalar_constant', (True,)),
        ('add', (S, S, S), (3.14j,), 'complex_scalar_constant', (True,)),
        ('__radd__', (S, S, S), (3.14,), 'constant', (True, 'aten::add')),
        ('__radd__', (), (3.14,), 'scalar_constant', (True, 'aten::add')),
        ('sub', (S, S, S), ((S, S, S),), '', (True,)),
        ('sub', (S, S, S), ((S, S),), 'broadcast_rhs', (True,)),
        ('sub', (S, S), ((S, S, S),), 'broadcast_lhs', (True,)),
        ('sub', (S, 1, S), ((M, S),), 'broadcast_all', (True,)),
        ('sub', (S, S, S), ((),), 'scalar_broadcast_rhs', (True,)),
        ('sub', (), ((S, S, S),), 'scalar_broadcast_lhs', (True,)),
        ('sub', (S, S, S), (3.14,), 'constant', (True,)),
        ('sub', (), (3.14,), 'scalar_constant', (True,)),
        ('sub', (S, S, S), (3.14j,), 'complex_scalar_constant', (True,)),
        ('__rsub__', (S, S, S), (3.14,), 'constant', (True, 'aten::rsub')),
        ('__rsub__', (), (3.14,), 'scalar_constant', (True, 'aten::rsub')),
        ('mul', (S, S, S), ((S, S, S),), '', (True,)),
        ('mul', (), ((),), 'scalar', (True,)),
        ('mul', (S, S, S), ((S, S),), 'broadcast_rhs', (True,)),
        ('mul', (S, S), ((S, S, S),), 'broadcast_lhs', (True,)),
        ('mul', (S, 1, S), ((M, S),), 'broadcast_all', (True,)),
        ('mul', (S, S, S), ((),), 'scalar_broadcast_rhs', (True,)),
        ('mul', (), ((S, S, S),), 'scalar_broadcast_lhs', (True,)),
        ('mul', (S, S, S), (3.14,), 'constant', (True,)),
        ('mul', (), (3.14,), 'scalar_constant', (True,)),
        # TODO(@anjali411): enable these tests
        # ('mul', (S, S, S), (3.14j,), 'imaginary_constant', (True,)),
        # ('mul', (), (3.14j,), 'imaginary_scalar_constant', (True,)),
        ('__rmul__', (S, S, S), (3.14,), 'constant', (True, 'aten::mul')),
        ('__rmul__', (), (3.14,), 'scalar_constant', (True, 'aten::mul')),
        ('div', (S, S, S), (torch.rand(S, S, S) + 0.1,), '', (True,)),
        ('div', (S, S, S), (torch.rand(S, S) + 0.1,), 'broadcast_rhs', (True,)),
        ('div', (S, S), (torch.rand(S, S, S) + 0.1,), 'broadcast_lhs', (True,)),
        ('div', (S, 1, S), (torch.rand(M, S) + 0.1,), 'broadcast_all', (True,)),
        ('div', (), (uniform_scalar(0.1),), 'scalar', (True,)),
        ('div', (S, S, S), (uniform_scalar(0.1),), 'scalar_broadcast_rhs', (True,)),
        ('div', (), (uniform_scalar(0.1),), 'scalar_broadcast_lhs', (True,)),
        ('div', torch.rand(S, S, S) + 1e-1, (3.14,), 'constant', (True,)),
        ('div', uniform_scalar(1e-1, requires_grad=True), (3.14,), 'scalar_constant', (True,)),
        ('true_divide', (S, S, S), (torch.rand(S, S, S) + 0.1,), '', (True,)),
        ('true_divide', (S, S, S), (torch.rand(S, S) + 0.1,), 'broadcast_rhs', (True,)),
        ('true_divide', (S, S), (torch.rand(S, S, S) + 0.1,), 'broadcast_lhs', (True,)),
        ('true_divide', (S, 1, S), (torch.rand(M, S) + 0.1,), 'broadcast_all', (True,)),
        ('true_divide', (), (uniform_scalar(0.1),), 'scalar', (True,)),
        ('true_divide', (S, S, S), (uniform_scalar(0.1),), 'scalar_broadcast_rhs', (True,)),
        ('true_divide', (), (uniform_scalar(0.1),), 'scalar_broadcast_lhs', (True,)),
        ('true_divide', torch.rand(S, S, S) + 1e-1, (3.14,), 'constant', (True,)),
        ('true_divide', uniform_scalar(1e-1, requires_grad=True), (3.14,), 'scalar_constant', (True,)),
        ('__rdiv__', torch.rand(S, S, S) + 1e-1, (3.14,), 'constant',
            (True, [], ['aten::mul', 'aten::reciprocal'])),
        ('__rdiv__', uniform_scalar(1e-1, requires_grad=True), (3.14,), 'scalar_constant',
            (True, [], ['aten::mul', 'aten::reciprocal'])),
        ('__rdiv__', torch.rand(S, S, S, dtype=torch.cdouble) + 1e-1, (3.14j,), 'complex_constant',
            (True, [], ['aten::mul', 'aten::reciprocal'])),
        ('__rdiv__', uniform_scalar(1e-1 * (1 + 1j), requires_grad=True), (3.14j,), 'complex_scalar_constant',
            (True, [], ['aten::mul', 'aten::reciprocal'])),
        ('div', (S, S, S), (torch.rand(S, S, S, dtype=torch.cdouble) + 0.1,), 'complex', (True,)),
        ('div', (S, S, S), (torch.rand(S, S, dtype=torch.cdouble) + 0.1,), 'complex_broadcast_rhs', (True,)),
        ('div', (S, S), (torch.rand(S, S, S, dtype=torch.cdouble) + 0.1,), 'complex_broadcast_lhs', (True,)),
        ('div', (S, 1, S), (torch.rand(M, S, dtype=torch.cdouble) + 0.1,), 'complex_broadcast_all', (True,)),
        ('div', (), (uniform_scalar(0.1j),), 'complex_scalar', (True,)),
        ('div', (S, S, S), (uniform_scalar(0.1j),), 'complex_scalar_broadcast_rhs', (True,)),
        ('div', (), (uniform_scalar(0.1j),), 'complex_scalar_broadcast_lhs', (True,)),
        ('div', torch.rand(S, S, S, dtype=torch.cdouble) + 1e-1, (3.14j,), 'complex_constant', (True,)),
        ('div', uniform_scalar(1e-1j, requires_grad=True), (3.14j,), 'complex_scalar_constant', (True,)),
        ('pow', torch.rand(S, S, S) + 1e-3, (torch.rand(S, S, S) + 0.1,), '', (True,)),
        ('pow', torch.rand(S, S, S) + 1e-3, (torch.rand(1,) + 0.1,), 'broadcast_rhs', (True,)),
        ('pow', torch.rand(1,) + 1e-3, (torch.rand(S, S, S) + 0.1,), 'broadcast_lhs', (True,)),
        ('pow', torch.rand(S, 1, S) + 1e-3, (torch.rand(1, S, 1) + 0.1,), 'broadcast_all', (True,)),
        ('pow', uniform_scalar(1e-3, requires_grad=True), (uniform_scalar(0.1),), 'scalar', (True,)),
        ('pow', torch.rand(S, S, S) + 1e-3, (uniform_scalar(0.1),), 'scalar_broadcast_rhs', (True,)),
        ('pow', uniform_scalar(1e-3, requires_grad=True), (torch.rand(S, S, S) + 0.1,), 'scalar_broadcast_lhs', (True,)),
        ('pow', torch.rand(S, S, S) + 1e-3, (3.14,), 'constant', (True,)),
        ('pow', torch.rand(S, S, S, dtype=torch.cdouble) + 1e-3 * (1 + 1j), (3.14,), 'complex_constant', (True,)),
        ('__rpow__', torch.rand(S, S, S) + 1e-3, (3.14,), 'constant', (True, 'aten::pow')),
        ('pow', uniform_scalar(1e-3, requires_grad=True), (3.14,), 'scalar_constant', (True,)),
        ('pow', uniform_scalar(1e-3 * (1 + 1j), requires_grad=True), (3.14,), 'complex_scalar_constant', (True,)),
        ('pow', uniform_scalar(1e-3 * (1 + 1j), requires_grad=True), (3.14j,), 'complex_imaginary_exponent', (True,)),
        ('__rpow__', uniform_scalar(1e-3, requires_grad=True), (3.14,), 'scalar_constant', (True, 'aten::pow')),
        ('float_power', torch.rand(S, S, S) + 1e-3, (torch.rand(S, S, S) + 0.1,), ''),
        ('float_power', torch.rand(S, S, S) + 1e-3, (torch.rand(1,) + 0.1,), 'broadcast_rhs'),
        ('float_power', torch.rand(1,) + 1e-3, (torch.rand(S, S, S) + 0.1,), 'broadcast_lhs'),
        ('float_power', torch.rand(S, 1, S) + 1e-3, (torch.rand(1, S, 1) + 0.1,), 'broadcast_all'),
        ('float_power', uniform_scalar(1e-3, requires_grad=True), (uniform_scalar(0.1),), 'scalar'),
        ('float_power', torch.rand(S, S, S) + 1e-3, (uniform_scalar(0.1),), 'scalar_broadcast_rhs'),
        ('float_power', uniform_scalar(1e-3, requires_grad=True), (torch.rand(S, S, S) + 0.1,), 'scalar_broadcast_lhs'),
        ('float_power', torch.rand(S, S, S) + 1e-3, (3.14,), 'constant'),
        ('transpose', (1, 2, 3), (1, 2), 'dim', (False,), [0, 1]),
        ('transpose', (), (0, 0), 'scalar', (False,)),
        ('transpose', (1,), (0, 0), '1d', (False,)),
        ('transpose', (L, L), (0, 1), '2d', (False,)),
        ('transpose', (S, S, S), (2, 0), '3d', (False,)),
        ('swapdims', (1, 2, 3), (1, 2), 'dim', (False,), [0, 1]),
        ('swapdims', (), (0, 0), 'scalar', (False,)),
        ('swapdims', (1,), (0, 0), '1d', (False,)),
        ('swapdims', (L, L), (0, 1), '2d', (False,)),
        ('swapdims', (S, S, S), (2, 0), '3d', (False,)),
        ('swapaxes', (1, 2, 3), (1, 2), 'dim', (False,), [0, 1]),
        ('swapaxes', (), (0, 0), 'scalar', (False,)),
        ('swapaxes', (1,), (0, 0), '1d', (False,)),
        ('swapaxes', (L, L), (0, 1), '2d', (False,)),
        ('swapaxes', (S, S, S), (2, 0), '3d', (False,)),
        ('t', (1, 2), NO_ARGS, '', (False,)),
        ('view', (S, S, S), (S * S, S), '', (False,)),
        ('view', (torch.Size([S * S, S]),), (S, S, S), 'size', (False,)),
        ('view', (S,), (S,), '1d', (False,)),
        ('view', (), (dont_convert(()),), 'scalar_to_scalar', (False,)),
        ('view', (), (1,), 'scalar_to_1d', (False,)),
        ('ravel', (S, S, S), NO_ARGS, '', (False,)),
        ('reshape', (S, S, S), (S * S, S), '', (False,)),
        ('reshape', (torch.Size([S * S, S]),), (S, S, S), 'size', (False,)),
        ('reshape', (S,), (S,), '1d', (False,)),
        ('reshape', (), (dont_convert(()),), 'scalar_to_scalar', (False,)),
        ('reshape', (), (1,), 'scalar_to_1d', (False,)),
        ('reshape_as', (S, S, S), (non_differentiable(torch.rand(S * S, S)),)),
        ('reshape_as', (), (non_differentiable(torch.tensor(42.)),), 'scalar'),
        ('reshape_as', (), (non_differentiable(torch.rand(1, 1)),), 'scalar_to_dims'),
        ('roll', (S, S, S), (0, 0), 'd0'),
        ('roll', (S, S, S), (1, 2), 'd12'),
        ('roll', (S, S, S), (0, 2,), 'd02'),
        ('roll', (S, S, S), (2, 0,), 'd20'),
        ('roll', (S, S, S), (-1, 0), 'neg_shift'),
        ('roll', (S, S, S), (10000, 1), 'loop_shift'),
        ('roll', (S, S, S), (2,), 'flattened'),
        ('roll', (S, S, S), ([1, 2, -1], [0, 1, 2]), 'three_dims'),
        ('rot90', (S, S, S), (1, [0, 1],), 'k1_d01'),
        ('rot90', (S, S, S), (1, [1, 2],), 'k1_d12'),
        ('rot90', (S, S, S), (1, [1, -1],), 'k1_neg_d'),
        ('rot90', (S, S, S), (), 'default'),
        ('view_as', (S, S, S), (non_differentiable(torch.rand(S * S, S)),)),
        ('view_as', (), (non_differentiable(torch.tensor(5.5)),), 'scalar'),
        ('view_as', (), (non_differentiable(torch.rand(1, 1)),), 'scalar_to_dims'),
        ('expand', (S, 1, 1), (S, S, S), '', (False,)),
        ('expand', (torch.Size([S, 1, S]),), (S, S, S), 'size', (False,)),
        ('expand', (S, 1), (S, S, S), 'new_dim', (False,)),
        ('expand', (1,), (S, S, S), '1_element', (False,)),
        ('expand', (1, S), (1, 1, S), 'new_dim_front_old_front_1', (False,)),
        ('expand', (), (dont_convert(()),), 'scalar_to_scalar'),
        ('expand', (), (1, 3, 2), 'scalar_to_dims', (False,)),
        ('expand_as', (S, 1, 1), (torch.rand(S, S, S),), '', (False,)),
        ('real', (S, S, S), NO_ARGS, 'complex'),
        ('imag', (S, S, S), NO_ARGS, 'complex'),
        ('view_as_real', (S, S, S), NO_ARGS, 'complex'),
        ('view_as_complex', (S, S, 2), NO_ARGS),
        ('complex', (S, S, S), ((S, S, S),), ''),
        ('fmod', (S, S, S), (1.5,), '', (True,)),
        ('fmod', (), (1.5,), 'scalar', (True,)),
        ('fmod', (S, S, S), (non_differentiable(torch.rand(S, S, S) + 1.5),), 'tensor'),
        ('fmod', (S,), (non_differentiable(torch.rand(S, S, S) + 1.5),), 'tensor_broadcast_lhs'),
        ('fmod', (S, S, S), (non_differentiable(torch.rand(S) + 1.5),), 'tensor_broadcast_rhs'),
        ('fmod', (S, 1, S), (non_differentiable(torch.rand(S, S) + 1.5),), 'tensor_broadcast_all'),
        ('fmod', (), (non_differentiable(uniform_scalar(1.5)),), 'scalar_tensor'),
        ('fmod', (), (non_differentiable(torch.rand(S, S, S) + 1.5),), 'scalar_tensor_broadcast_lhs'),
        ('fmod', (S, S, S), (non_differentiable(uniform_scalar(1.5)),), 'scalar_tensor_broadcast_rhs'),
        ('remainder', (S, S, S), (1.5,), '', (True,)),
        ('remainder', (), (1.5,), 'scalar', (True,)),
        ('remainder', (S, S, S), (non_differentiable(torch.rand(S, S, S) + 1.5),), 'tensor'),
        ('remainder', (S,), (non_differentiable(torch.rand(S, S, S) + 1.5),), 'tensor_broadcast_lhs'),
        ('remainder', (S, 1, S), (non_differentiable(torch.rand(S, S) + 1.5),), 'tensor_broadcast_all'),
        ('remainder', (), (non_differentiable(uniform_scalar(1.5)),), 'scalar_tensor'),
        ('remainder', (), (non_differentiable(torch.rand(S, S, S) + 1.5),), 'scalar_tensor_broadcast_lhs'),
        ('lerp', (S,), ((S, S, S), 0.4), 'broadcast_lhs', (True,)),
        ('lerp', (S, 1, S), ((S, S), 0.4), 'broadcast_all', (True,)),
        ('lerp', (), ((S, S, S), 0.4), 'scalar_broadcast_lhs', (True,)),
        ('lerp', (S, 1, S), ((S, S), (S, 1, 1, S)), 'tensor_broadcast_all', (True,)),
        ('mean', (S, S, S), NO_ARGS, '', (True,)),
        ('mean', (S, S, S), (1,), 'dim', (True,), [0]),
        ('mean', (S, S, S), (1, True,), 'keepdim_dim', (True,), [0]),
        ('mean', (), NO_ARGS, 'scalar', (True,)),
        ('mean', (), (0,), 'scalar_dim', (True,), [0]),
        ('mean', (), (0, True,), 'scalar_keepdim_dim', (True,), [0]),
        ('mean', (S, S, S), (), 'dtype', (True,), (), (), ident, {'dtype': torch.float64}),
        ('kthvalue', (S, S, S), (2,)),
        ('kthvalue', (S, S, S), (2, 1,), 'dim', (), [1]),
        ('kthvalue', (S, S, S), (2, 1,), 'dim_alert_nondeterministic', (), [1],
            [skipMeta, expectedAlertNondeterministic('kthvalue CUDA', 'cuda')]),
        ('kthvalue', (S, S, S), (2, 1, True,), 'keepdim_dim', (), [1]),
        ('kthvalue', (S,), (2, 0,), 'dim_1d', (), [1]),
        ('kthvalue', (S,), (2, 0, True,), 'keepdim_dim_1d', (), [1]),
        ('kthvalue', (), (1,), 'scalar', (), ()),
        ('kthvalue', (), (1, 0,), 'scalar_dim', (), [1]),
        ('kthvalue', (), (1, 0, True), 'scalar_keepdim_dim', (), [1]),
        ('quantile', (S, S, S), (0.5,)),
        ('quantile', (S, S, S), (0.5, 0), 'dim', (), [1]),
        ('quantile', (S, S, S), (0.5, None, True), 'keepdim'),
        ('quantile', (S, S, S), (0.5, 0, False), 'linear', (), [1], NO_ARGS, ident, {'interpolation': 'linear'}),
        ('quantile', (S, S, S), (0.5, 0, False), 'lower', (), [1], NO_ARGS, ident, {'interpolation': 'lower'}),
        ('quantile', (S, S, S), (0.5, 0, False), 'higher', (), [1], NO_ARGS, ident, {'interpolation': 'higher'}),
        ('quantile', (S, S, S), (0.5, 0, False), 'midpoint', (), [1], NO_ARGS, ident, {'interpolation': 'midpoint'}),
        ('quantile', (S, S, S), (0.5, 0, False), 'nearest', (), [1], NO_ARGS, ident, {'interpolation': 'nearest'}),
        ('quantile', (), (0.5,), 'scalar'),
        ('nanquantile', (S, S, S), (0.5,)),
        ('nanquantile', (S, S, S), (0.5, 0), 'dim', (), [1]),
        ('nanquantile', (S, S, S), (0.5, None, True), 'keepdim'),
        ('nanquantile', (S, S, S), (0.5, 0, False), 'linear', (), [1], NO_ARGS, ident, {'interpolation': 'linear'}),
        ('nanquantile', (S, S, S), (0.5, 0, False), 'lower', (), [1], NO_ARGS, ident, {'interpolation': 'lower'}),
        ('nanquantile', (S, S, S), (0.5, 0, False), 'higher', (), [1], NO_ARGS, ident, {'interpolation': 'higher'}),
        ('nanquantile', (S, S, S), (0.5, 0, False), 'midpoint', (), [1], NO_ARGS, ident, {'interpolation': 'midpoint'}),
        ('nanquantile', (S, S, S), (0.5, 0, False), 'nearest', (), [1], NO_ARGS, ident, {'interpolation': 'nearest'}),
        ('nanquantile', (), (0.5,), 'scalar'),
        ('median', (S, S, S), NO_ARGS),
        ('median', (S, S, S), (1,), 'dim', (), [0]),
        ('median', (S, S, S), (1,), 'dim_alert_nondeterministic', (), [0],
            [skipMeta, expectedAlertNondeterministic('median CUDA with indices output', 'cuda')]),
        ('median', (S, S, S), (1, True,), 'keepdim_dim', (), [0]),
        ('median', (), NO_ARGS, 'scalar'),
        ('median', (), (0,), 'scalar_dim', (), [0]),
        ('median', (), (0, True,), 'scalar_keepdim_dim', (), [0]),
        ('nanmedian', (S, S, S), NO_ARGS),
        ('nanmedian', (S, S, S), (1,), 'dim', (), [0]),
        ('nanmedian', (S, S, S), (1, True,), 'keepdim_dim', (), [0]),
        ('nanmedian', (), NO_ARGS, 'scalar'),
        ('nanmedian', (), (0,), 'scalar_dim', (), [0]),
        ('nanmedian', (), (0, True,), 'scalar_keepdim_dim', (), [0]),
        ('nansum', (S, S, S), NO_ARGS),
        ('nansum', (S, S, S), (1,), 'dim', (), [0]),
        ('nansum', (S, S, S), (1, True,), 'keepdim_dim', (), [0]),
        ('nansum', (), NO_ARGS, 'scalar'),
        ('nansum', (), (0,), 'scalar_dim', (), [0]),
        ('nansum', (), (0, True,), 'scalar_keepdim_dim', (), [0]),
        ('nansum', (S, S, S), ([1, 2],), 'multi_dim'),
        ('nansum', (S, S, S), ([1, 2], True,), 'multi_dim_keepdim'),
        ('var_mean', (S, S, S), NO_ARGS, ''),
        ('var_mean', (S, S, S), (1,), 'dim', [0]),
        ('var_mean', (S, S, S), (1, True, True), 'keepdim_dim', [0]),
        ('var_mean', (S,), (0,), 'dim_1d', [0]),
        ('var_mean', (S,), (0, True, True), 'keepdim_dim_1d', [0]),
        ('std_mean', (S, S, S), NO_ARGS, ''),
        ('std_mean', (S, S, S), (1,), 'dim', [0]),
        ('std_mean', (S, S, S), (1, True, True), 'keepdim_dim', [0]),
        ('std_mean', (S,), (0,), 'dim_1d', [0]),
        ('std_mean', (S,), (0, True, True), 'keepdim_dim_1d', [0]),
        ('renorm', (S, S, S), (2, 1, 0.5), 'dim', (), [1]),
        ('renorm', (S, S, S), (1, 2, 3), 'norm_1'),
        ('renorm', (S, S, S), (inf, 2, 0.5), 'norm_inf'),
        ('logcumsumexp', (S, S, S), (0,), 'dim0', (), [0]),
        ('logcumsumexp', (S, S, S), (1,), 'dim1', (), [0]),
        ('logcumsumexp', (), (0,), 'dim0_scalar', (), [0]),
        ('log_softmax', (S, S, S), (1, torch.float64,), 'kwarg_dtype_would_break_jit_loader', (True,)),
        ('addmm', (S, M), ((S, S), (S, M)), '', (True, ['aten::add', 'aten::mm'])),
        ('addmm', (1,), ((S, S), (S, M)), 'broadcast_lhs', (True, ['aten::add', 'aten::mm'])),
        ('addmm', (S, M), ((S, S), (S, M)), 'coef', (True,), (), (), ident, {'beta': 0.2, 'alpha': 0.6}),
        ('addmm', (1,), ((S, S), (S, M)), 'broadcast_lhs_coef', (True,), (), (), ident, {'beta': 0.2, 'alpha': 0.6}),
        ('addmm', (), ((S, S), (S, M)), 'scalar_broadcast_lhs', (True, ['aten::add', 'aten::mm'])),
        ('addmm', (), ((S, S), (S, M)), 'scalar_broadcast_lhs_coef', (True,), (), (), ident, {'beta': 0.2, 'alpha': 0.6}),
        ('addbmm', (S, M), ((S, S, S), (S, S, M)),),
        ('addbmm', (1,), ((S, S, S), (S, S, M)), 'broadcast_lhs'),
        ('addbmm', (S, M), ((S, S, S), (S, S, M)), 'coef', (), (), (), ident, {'beta': 0.2, 'alpha': 0.6}),
        ('addbmm', (1,), ((S, S, S), (S, S, M)), 'broadcast_lhs_coef', (),
         (), (), ident, {'beta': 0.2, 'alpha': 0.6}),
        ('addbmm', (), ((S, S, S), (S, S, M)), 'scalar_broadcast_lhs'),
        ('addbmm', (), ((S, S, S), (S, S, M)), 'scalar_broadcast_lhs_coef', (), (), (), ident,
         {'beta': 0.2, 'alpha': 0.6}),
        ('baddbmm', (S, S, M), ((S, S, S), (S, S, M)),),
        ('baddbmm', (1,), ((S, S, S), (S, S, M)), 'broadcast_lhs'),
        ('baddbmm', (S, S, M), ((S, S, S), (S, S, M)), 'coef', (), (), (), ident, {'beta': 0.2, 'alpha': 0.6}),
        ('baddbmm', (1,), ((S, S, S), (S, S, M)), 'broadcast_lhs_coef', (),
         (), (), ident, {'beta': 0.2, 'alpha': 0.6}),
        ('baddbmm', (), ((S, S, S), (S, S, M)), 'scalar_broadcast_lhs'),
        ('baddbmm', (), ((S, S, S), (S, S, M)), 'scalar_broadcast_lhs_coef', (), (), (), ident,
         {'beta': 0.2, 'alpha': 0.6}),
        ('dot', (L,), ((L,),), '', (True,)),
        ('vdot', (L,), ((L,),),),
        ('mm', (S, M), ((M, S),), '', (True,)),
        ('bmm', (M, S, M), ((M, M, S),), '', (True,)),
        ('mv', (S, M), ((M,),), '', (True,)),
        ('inner', (S,), ((S,),), "1d_1d", (False,)),
        ('inner', (), ((S, S),), "scalar_2d", (False,)),
        ('matmul', (L,), ((L,),), '', (True,)),
        ('matmul', (S, M), ((M,),), "2d_1d", (True,)),
        ('matmul', (M,), ((M, S),), "1d_2d", (True,)),
        ('matmul', (S, M), ((M, S),), "2d_2d", (True,)),
        ('matmul', (S, S, M), ((M,),), "3d_1d", (True,)),
        ('matmul', (S, S, M), ((M, S),), "3d_2d", (True,)),
        ('matmul', (M,), ((S, M, S),), "1d_3d", (True,)),
        ('matmul', (S, M), ((S, M, S),), "2d_3d", (True,)),
        ('matmul', (S, S, M, M), ((S, S, M, S),), "4d_4d", (True,)),
        ('matmul', (S, S, M, M), ((M,),), "4d_1d", (True,)),
        ('matmul', (M,), ((S, S, M, S),), "1d_4d", (True,)),
        ('mvlgamma', torch.empty(S,).uniform_(0.5, 1), [1], "p=1"),
        ('mvlgamma', torch.empty(S,).uniform_(1, 2), [2], "p=2"),
        ('mvlgamma', torch.empty(S, S).uniform_(1.5, 3), [3], "p=3"),
        ('mvlgamma', torch.empty(S, S).uniform_(2.5, 5), [5], "p=5"),
        ('zero_', (S, S, S), NO_ARGS),
        ('zero_', (), NO_ARGS, 'scalar'),
        ('logsumexp', (S, S), (1,), '', (True,)),
        ('logsumexp', (), (0,), 'scalar', (True,)),
        ('norm', (S, S), (), 'default'),
        ('norm', (S, S), (2,), '2'),
        ('norm', (S, S), (0,), '0'),
        ('norm', (S, S), (0.5,), '0_5'),
        ('norm', (S, S), (1,), '1'),
        ('norm', (S, S), (3,), '3'),
        ('norm', (S, S), (inf,), 'inf'),
        ('norm', (S, S), (-inf,), '-inf'),
        ('norm', (S, S), ('fro',), 'fro_default'),
        ('norm', (S, S), ('fro', [0, 1],), 'fro'),
        ('norm', (S, S), ('nuc',), 'nuc', (), NO_ARGS, [skipCPUIfNoLapack, skipCUDAIfNoMagma]),
        ('norm', (S, S, S), ('nuc', [1, 2]), 'nuc_batched', (), NO_ARGS, [skipCPUIfNoLapack, skipCUDAIfNoMagma]),
        ('norm', (S, S), (-1,), 'neg_1'),
        ('norm', (S, S), (-2,), 'neg_2'),
        ('norm', (S, S), (-0.5,), 'neg_0_5'),
        ('norm', (S, S), (-1.5,), 'neg_1_5'),
        ('norm', (S, S), (-2, 1,), 'neg_2_2_dim', (), [1]),
        ('norm', (S, S), (-1, 1,), 'neg_1_2_dim', (), [1]),
        ('norm', (S, S), (0, 1,), '0_2_dim', (), [1]),
        ('norm', (S, S), (1, 1,), '1_2_dim', (), [1]),
        ('norm', (S, S), (2, 1,), '2_2_dim', (), [1]),
        ('norm', (S, S), (3, 1,), '3_2_dim', (), [1]),
        ('norm', (S, S), (inf, 1,), 'inf_2_dim'),
        ('norm', torch.rand(S, S, S) + 5e-2, (1.5,), '1_5_default'),
        ('norm', (S, S, S), (2, 1), '2_dim', (), [1]),
        ('norm', (S, S, S), (3, 1), '3_dim', (), [1]),
        ('norm', torch.rand(S, S, S) + 5e-2, (1.5, 1), '1_5_dim', (), [1]),
        ('norm', (S, S, S), (2, 1, True), 'keepdim_2_dim', (), [1]),
        ('norm', (S, S, S), (3, 1, True), 'keepdim_3_dim', (), [1]),
        ('norm', torch.rand(S, S, S) + 5e-2, (1.5, 1, True), 'keepdim_1_5_dim', (), [1]),
        ('norm', (), (2, 0), '2_dim_scalar', (), [1]),
        ('norm', (), (3, 0), '3_dim_scalar', (), [1]),
        ('norm', (), (2, 0, True), 'keepdim_2_dim_scalar', (), [1]),
        ('norm', (), (3, 0, True), 'keepdim_3_dim_scalar', (), [1]),
        ('clone', (S, M, S), NO_ARGS),
        ('clone', (), NO_ARGS, 'scalar'),
        ('contiguous', (S, S), NO_ARGS, '', (True,)),
        ('contiguous', torch.randn(S, S).transpose(0, 1), NO_ARGS, 'not_contiguous', (True,)),
        ('diag_embed', (S, S), NO_ARGS),
        ('diagonal', (M, M), NO_ARGS, '2d'),
        ('diagonal', (3, 5), NO_ARGS, '2d_wide'),
        ('diagonal', (3, 5), (2,), '2d_wide_pos'),
        ('diagonal', (3, 5), (-2,), '2d_wide_neg'),
        ('diagonal', (5, 3), NO_ARGS, '2d_tall'),
        ('diagonal', (5, 3), (2,), '2d_tall_pos'),
        ('diagonal', (5, 3), (-2,), '2d_tall_neg'),
        ('diagonal', (M, M), (1,), '2d_1'),
        ('diagonal', (M, M), (2,), '2d_2'),
        ('diagonal', (M, M, M), (1, 1, 2), '3d_1'),
        ('diagonal', (M, M, M), (2, 0, 1), '3d_2'),
        ('diagonal', (M, M, M), (-2, 0, 1), '3d_3'),
        ('tril', (M, M), NO_ARGS),
        ('tril', (M, M), (2,), 'idx'),
        ('tril', (S, M, M), NO_ARGS, 'batched'),
        ('tril', (S, M, M), (2,), 'batched_idx'),
        ('tril', (3, 3, S, S), NO_ARGS, 'more_batched'),
        ('triu', (M, M), NO_ARGS),
        ('triu', (M, M), (2,), 'idx'),
        ('triu', (S, M, M), NO_ARGS, 'batched'),
        ('triu', (S, M, M), (2,), 'batched_idx'),
        ('triu', (3, 3, S, S), NO_ARGS, 'more_batched'),
        ('cross', (S, 3), ((S, 3),)),
        ('cross', (S, 3, S), ((S, 3, S), 1), 'dim'),
        ('index_fill', (S, S), (0, index_variable(2, S), 2), 'dim', (), [0]),
        ('index_fill', (S, S), (0, index_variable(2, S), ()), 'variable_dim', (), [0]),
        ('index_fill', (S, S), (0, torch.tensor(0, dtype=torch.int64), 2), 'scalar_index_dim', (), [0]),
        ('index_fill', (), (0, torch.tensor([0], dtype=torch.int64), 2), 'scalar_input_dim', (), [0]),
        ('index_fill', (), (0, torch.tensor(0, dtype=torch.int64), 2), 'scalar_both_dim', (), [0]),
        ('fill_', (S, S, S), (1,), 'number'),
        ('fill_', (), (1,), 'number_scalar'),
        ('fill_', (S, S, S), ((),), 'variable'),
        ('eq_', (S, S, S), ((S, S, S),)),
        ('eq_', (S, S, S), ((1,),), 'broadcast_rhs'),
        ('eq_', (), ((),), 'scalar'),
        ('eq_', (S, S, S), ((),), 'scalar_broadcast_rhs'),
        ('ne_', (S, S, S), ((S, S, S),)),
        ('ne_', (S, S, S), ((1,),), 'broadcast_rhs'),
        ('ne_', (), ((),), 'scalar'),
        ('ne_', (S, S, S), ((),), 'scalar_broadcast_rhs'),
        ('gt_', (S, S, S), ((S, S, S),)),
        ('gt_', (S, S, S), ((1,),), 'broadcast_rhs'),
        ('gt_', (), ((),), 'scalar'),
        ('gt_', (S, S, S), ((),), 'scalar_broadcast_rhs'),
        ('ge_', (S, S, S), ((S, S, S),)),
        ('ge_', (S, S, S), ((1,),), 'broadcast_rhs'),
        ('ge_', (), ((),), 'scalar'),
        ('ge_', (S, S, S), ((),), 'scalar_broadcast_rhs'),
        ('lt_', (S, S, S), ((S, S, S),)),
        ('lt_', (S, S, S), ((1,),), 'broadcast_rhs'),
        ('lt_', (), ((),), 'scalar'),
        ('lt_', (S, S, S), ((),), 'scalar_broadcast_rhs'),
        ('le_', (S, S, S), ((S, S, S),)),
        ('le_', (S, S, S), ((1,),), 'broadcast_rhs'),
        ('le_', (), ((),), 'scalar'),
        ('le_', (S, S, S), ((),), 'scalar_broadcast_rhs'),
        ('eq_', (S, S, S), (0,), 'pyscalar'),
        ('ne_', (S, S, S), (0,), 'pyscalar'),
        ('gt_', (S, S, S), (0,), 'pyscalar'),
        ('ge_', (S, S, S), (0,), 'pyscalar'),
        ('le_', (S, S, S), (0,), 'pyscalar'),
        ('lt_', (), (0,), 'pyscalar'),
        ('eq_', (), (0,), 'pyscalar_scalar'),
        ('ne_', (), (0,), 'pyscalar_scalar'),
        ('gt_', (), (0,), 'pyscalar_scalar'),
        ('ge_', (), (0,), 'pyscalar_scalar'),
        ('lt_', (), (0,), 'pyscalar_scalar'),
        ('le_', (), (0,), 'pyscalar_scalar'),
        ('permute', (1, 2, 3, 4), (0, 2, 3, 1), '', (True,)),
        ('permute', (1, 2, 3, 4), (0, -2, -1, 1), 'neg_dim', (True,)),
        ('permute', (), (dont_convert(()),), 'scalar', (True,)),
        ('select', (S, S, S), (1, 2), 'dim', (), [0]),
        ('select', (S, S, S), (1, -1), 'wrap_dim', (), [0]),
        ('select', (S,), (0, 2), '1d'),
        ('narrow', (S, S, S), (1, 2, 2), 'dim', (), [0]),
        ('narrow', (S, S, S), (1, 0, 0), 'empty_dim', (), [0]),
        ('squeeze', (S, 1, S, 1), NO_ARGS, '', (True,)),
        ('squeeze', (1, 1, 1, 1), NO_ARGS, 'input_sizes_are_ones', (True,)),
        ('squeeze', (S, 1, S, 1), (1,), '1_dim', (True,), [0]),
        ('squeeze', (S, 1, S, 1), (2,), 'not_1_dim', (True,), [0]),
        ('squeeze', (), (0,), 'scalar', (True,), [0]),
        ('unsqueeze', (S, S, S), (0,), 'first', (True,), [0]),
        ('unsqueeze', (S, S, S), (1,), 'middle', (True,), [0]),
        ('unsqueeze', (S, S, S), (3,), 'last', (True,), [0]),
        ('unsqueeze', (), (0,), 'scalar', (True,), [0]),
        ('chunk', (S, S, S), (2,), '', (True, 'prim::ConstantChunk')),
        ('chunk', (S, S, S), (S, 1), 'dim', (True, 'prim::ConstantChunk'), [1]),
        ('split', (S, S, S), (2,), '', (True,)),
        ('split', (S, S, S), (S, 1), 'dim', (True,), [1]),
        ('split', (S, S, S), ([int(S / 3), S - int(S / 3) * 2, int(S / 3)],), 'size_list',
            (True, 'aten::split_with_sizes')),
        ('split', (S, S, S), ([int(S / 2), S - int(S / 2) * 2, int(S / 2)], 2), 'size_list_dim',
            (True, 'aten::split_with_sizes'), [1]),
        ('split_with_sizes', (S, S, S), ([int(S / 3), S - int(S / 3) * 2, int(S / 3)],), '', (True,)),
        ('split_with_sizes', (S, S, S), ([int(S / 3), S - int(S / 3), 0],), 'size_0', (True, )),
        ('split_with_sizes', (S, S, S), ([int(S / 3), S - int(S / 3) * 2, int(S / 3)],), 'dim', (True, ), [1]),
        ('tensor_split', (S, S, S), (3,), 'sections', (False,)),
        ('tensor_split', (S, S, S), (3, 1), 'sections_dim', (False,), [1]),
        ('tensor_split', (S, S, S), ([2, 4],), 'indices', (False,)),
        ('tensor_split', (S, S, S), ([2, 4], 1), 'indices_dim', (False,), [1]),
        ('scatter', (M, S), (0, gather_variable((S, S), 1, M), (S, S)), 'dim0', (), [0]),
        ('scatter', (M, S), (1, gather_variable((M, S // 2), 0, S), (M, S // 2)), 'dim1', (), [0]),
        ('scatter', (), (0, torch.tensor(0, dtype=torch.int64), ()), 'scalartensor_all_dim0', (), [0]),
        ('scatter', (), (0, torch.tensor(0, dtype=torch.int64), 2.5), 'scalar_all_dim0', (), [0]),
        ('scatter_add', (M, S), (0, gather_variable((S, S), 1, M), (S, S)), 'dim0', (), [0]),
        ('scatter_add', (M, S), (1, gather_variable((M, S // 2), 0, S), (M, S // 2)), 'dim1', (), [0]),
        ('scatter_add', (), (0, torch.tensor(0, dtype=torch.int64), ()), 'scalar_all_dim0', (), [0]),
        ('scatter_add', (M, S), (0, gather_variable((S, S), 1, M), (S, S)), 'alert_nondeterministic', (), [0],
            [expectedAlertNondeterministic('scatter_add_cuda_kernel', 'cuda')]),
        ('resize_', (S, S, S), (torch.Size([S * S, S])), 'fewer_dims'),
        ('resize_', (), (dont_convert(()),), 'scalar'),
        ('resize_', (), (torch.Size([1, 1, 1])), 'scalar_to_dims'),
        ('resize_as_', (), (non_differentiable(torch.tensor(5.)),), 'scalar'),
        ('resize_as_', (), (non_differentiable(torch.randn((1, 1, 1))),), 'scalar_to_dims'),
        ('resize_as_', (S, S, S), (non_differentiable(torch.randn(S * S, S)),)),
        ('where', (M, M), (mask_not_all_zeros((M, M)), (M, M)), '', (True,)),
        ('where', (M, 1, M), (mask_not_all_zeros((M, M)), (M, M, 1)), 'broadcast_all', (True,)),
        ('where', (), (bernoulli_scalar(), ()), 'scalar', (True,)),
        ('where', (M, 1, M), (bernoulli_scalar(), (M, M, 1)), 'scalar_broadcast_mask', (True,)),
        ('where', (), (mask_not_all_zeros((M, M)), ()), 'scalar_broadcast_non_mask', (True,)),
        ('to_sparse', (S, S), (), '', (), (), [], lambda x: x.to_dense())
    ]

def create_input(call_args, requires_grad=True, non_contiguous=False, call_kwargs=None, dtype=torch.double, device=None):
    if not isinstance(call_args, tuple):
        call_args = (call_args,)

    def map_arg(arg):
        def maybe_non_contig(tensor):
            return tensor if not non_contiguous else make_non_contiguous(tensor)

        if isinstance(arg, torch.Size) or isinstance(arg, dont_convert):
            return arg
        elif isinstance(arg, tuple) and len(arg) == 0:
            var = torch.randn((), dtype=dtype, device=device)
            var.requires_grad = requires_grad
            return var
        elif isinstance(arg, tuple) and not isinstance(arg[0], torch.Tensor):
            return Variable(maybe_non_contig(torch.randn(*arg, dtype=dtype, device=device)), requires_grad=requires_grad)
        # double check casting
        elif isinstance(arg, non_differentiable):
            if isinstance(arg.tensor, torch.Tensor):
                return maybe_non_contig(arg.tensor.to(device=device))
            return maybe_non_contig(arg.tensor.to(device=device))
        elif isinstance(arg, torch.Tensor):
            if arg.dtype == torch.float:
                arg = arg.double()
            if arg.dtype == torch.cfloat:
                arg = arg.to(torch.cdouble)
            if arg.is_complex() != dtype.is_complex:
                raise RuntimeError("User provided tensor is real for a test that runs with complex dtype, ",
                                   "which is not supported for now")
            # NOTE: We do clone() after detach() here because we need to be able to change size/storage of v afterwards
            v = maybe_non_contig(arg).detach().to(device=device).clone()
            v.requires_grad = requires_grad and (v.is_floating_point() or v.is_complex())
            return v
        elif callable(arg):
            return map_arg(arg(dtype=dtype, device=device))
        else:
            return arg
    args_out = tuple(map_arg(arg) for arg in call_args)
    kwargs_out = {k: map_arg(v) for k, v in call_kwargs.items()} if call_kwargs else {}
    return args_out, kwargs_out


def _compare_trilu_indices(
        self, row, col, offset=0, dtype=torch.long, device='cpu'):
    if row == 0 or col == 0:
        # have to handle this separately as tril and triu does not take
        # empty matrix as input
        self.assertEqual(
            torch.empty(0, 2, dtype=dtype, device=device).transpose(0, 1),
            torch.tril_indices(row, col, offset, dtype=dtype, device=device))

        self.assertEqual(
            torch.empty(0, 2, dtype=dtype, device=device).transpose(0, 1),
            torch.triu_indices(row, col, offset, dtype=dtype, device=device))

    else:
        # TODO(#38095): Replace assertEqualIgnoreType. See issue #38095
        self.assertEqualIgnoreType(
            torch.ones(row, col, device='cpu')
                 .tril(offset).nonzero().to(dtype).transpose(0, 1),
            torch.tril_indices(row, col, offset, dtype=dtype, device=device))

        # TODO(#38095): Replace assertEqualIgnoreType. See issue #38095
        self.assertEqualIgnoreType(
            torch.ones(row, col, device='cpu')
                 .tril(offset).nonzero().to(dtype).transpose(0, 1),
            torch.tril_indices(row, col, offset, dtype=dtype, device=device))


def _compare_large_trilu_indices(
        self, row, col, offset=0, dtype=torch.long, device='cpu'):
    l = torch.ones(row, col, dtype=dtype, device='cpu').tril(offset) \
             .nonzero()[-100:-1, :].transpose(0, 1).to(device)
    torch.cuda.empty_cache()

    r = torch.tril_indices(
        row, col, offset, dtype=dtype, device=device)[:, -100:-1]
    self.assertEqual(l, r)
    torch.cuda.empty_cache()

    l = torch.ones(row, col, dtype=dtype, device='cpu').triu(offset) \
             .nonzero()[-100:-1, :].transpose(0, 1).to(device)
    torch.cuda.empty_cache()

    r = torch.triu_indices(
        row, col, offset, dtype=dtype, device=device)[:, -100:-1]
    self.assertEqual(l, r)
    torch.cuda.empty_cache()

# (
#   row
#   col
#   offset (optional)
#   dtype (optional)
# )
tri_tests_args = [
    (1, 1),
    (3, 3),
    (3, 3, 1),
    (3, 3, 2),
    (3, 3, 200),
    (3, 3, -1),
    (3, 3, -2),
    (3, 3, -200),
    (0, 3, 0),
    (0, 3, 1),
    (0, 3, -1),
    (3, 0, 0),
    (3, 0, 1),
    (3, 0, -1),
    (0, 0, 0),
    (0, 0, 1),
    (0, 0, -1),
    (3, 6, 0),
    (3, 6, 1),
    (3, 6, 3),
    (3, 6, 9),
    (3, 6, -1),
    (3, 6, -3),
    (3, 6, -9),
    (6, 3, 0),
    (6, 3, 1),
    (6, 3, 3),
    (6, 3, 9),
    (6, 3, -1),
    (6, 3, -3),
    (6, 3, -9),
    (258, 253, 1, torch.float32),
    (257, 258, 1, torch.float64),
    (258, 258, 1, torch.short),
    (3, 513, 1, torch.long),
    (513, 3, 1, torch.int),
    (513, 0, 1, torch.double),
    (1024, 1024),
    (1024, 1024, 500, torch.float32),
    (1024, 1024, 1023),
    (1024, 1024, -500),
    (1023, 1025),
    (1025, 1023, 1022),
    (1024, 1024, -500),
    (3, 2028),
    (3, 2028, 1),
    (3, 2028, -1),
    (2028, 3),
    (2028, 1),
    (2028, 1, -1)
]

tri_large_tests_args: List[Tuple[int, ...]] = [
    # Large test cases below are deliberately commented out to speed up CI
    # tests and to avoid OOM error. When modifying implementations of
    # tril_indices and triu_indices, please enable these tests and make sure
    # they pass.
    #
    # (1, 268435455),
    # (5000, 5000),
    # (10000, 10000),
    # (268435455, 1),
    # (134217727, 2, 1),
    # (2, 134217727, 1),
    # (536870901, 1),
    # (1, 536870901),
    # (268435455, 2, 1),
    # (2, 268435455, 1)
]


def run_additional_tri_tests(self, device):
    x = torch.ones(
        3, 3, dtype=torch.long, device=device, layout=torch.strided)
    l = x.tril(0).nonzero().transpose(0, 1)
    u = x.triu(0).nonzero().transpose(0, 1)
    self.assertEqual(l, torch.tril_indices(3, 3, device=device))
    self.assertEqual(
        l, torch.tril_indices(3, 3, device=device, layout=torch.strided))

    self.assertEqual(u, torch.triu_indices(3, 3, device=device))
    self.assertEqual(
        u, torch.triu_indices(3, 3, device=device, layout=torch.strided))

    self.assertRaises(
        RuntimeError,
        lambda: torch.triu_indices(
            1, 1, device=device, layout=torch.sparse_coo))

    self.assertRaises(
        RuntimeError,
        lambda: torch.tril_indices(
            1, 1, device=device, layout=torch.sparse_coo))


def unpack_variables(args):
    if isinstance(args, tuple):
        return tuple(unpack_variables(elem) for elem in args)
    else:
        return args


EXCLUDE_FUNCTIONAL = {
    'addmm',
    'addmm_',
    'addbmm',
    'baddbmm',
    'addmv',
    'addmv_',
    'addr',
    'addr_',
    'reshape',
    'where'  # argument order
}
EXCLUDE_GRADCHECK: Dict[str, Any] = {
}
EXCLUDE_GRADGRADCHECK: Dict[str, Any] = {
}
EXCLUDE_GRADGRADCHECK_BY_TEST_NAME = {
    # *det methods uses svd in backward when matrix is not invertible. However,
    # svd backward is unstable unless the matrix has positive distinct singular
    # values. Generated random matrices satisfy this with high probability, but
    # we can't rely on it. So only test gradgrad on invertible test cases and
    # _distinct_singular_values.
    'test_det',
    'test_det_1x1',
    'test_det_symmetric',
    'test_det_symmetric_psd',
    'test_det_dim2_null',
    'test_det_rank1',
    'test_det_rank2',
    'test_det_batched',
    'test_det_batched_1x1',
    'test_det_batched_symmetric',
    'test_det_batched_symmetric_psd',
    # `other` expand_as(self, other) is not used in autograd.
    'test_expand_as',
    'test_logdet',
    'test_logdet_1x1',
    'test_logdet_symmetric',
    'test_logdet_batched',
    'test_logdet_batched_1x1',
    'test_logdet_batched_symmetric',
    'test_cdist',
}


def exclude_tensor_method(name, test_name):
    # there are no tensor equivalents for these (inplace or out)
    exclude_all_tensor_method_by_test_name = {
        'test_slice',
        'test_where',
        'test_where_broadcast_all',
        'test_where_scalar',
        'test_where_scalar_broadcast_mask',
        'test_where_scalar_broadcast_non_mask',
        'test_var_mean_keepdim_dim_1d',
        'test_var_mean_keepdim_dim',
        'test_var_mean_dim_1d',
        'test_var_mean_dim',
        'test_var_mean',
        'test_std_mean_keepdim_dim_1d',
        'test_std_mean_keepdim_dim',
        'test_std_mean_dim_1d',
        'test_std_mean_dim',
        'test_std_mean',
        'test_view_as_complex',
        'test_view_as_real_complex',
        'test_real_complex',
        'test_imag_complex',
        'test_complex'
    }
    # there are no out-of-place tensor equivalents for these
    exclude_outplace_tensor_method = {
        'index_add',
        'index_copy',
        'index_fill',
        'masked_fill',
        'masked_scatter',
        'scatter',
        'scatter_add',
        'det',
    }
    if test_name in exclude_all_tensor_method_by_test_name:
        return True
    is_magic_method = name[:2] == '__' and name[-2:] == '__'
    is_inplace = name[-1] == "_" and not is_magic_method
    if not is_inplace and name in exclude_outplace_tensor_method:
        return True
    if 'fft.' in name:
        return True
    return False<|MERGE_RESOLUTION|>--- conflicted
+++ resolved
@@ -1113,7 +1113,6 @@
                                           requires_grad=requires_grad),))
     return inputs
 
-<<<<<<< HEAD
 # Generates input tensors for testing reduction ops
 def _generate_reduction_inputs(device, dtype, requires_grad):
     yield make_tensor((), device, dtype, requires_grad=requires_grad)
@@ -1163,7 +1162,7 @@
         return inputs
 
     return fn
-=======
+
 def sample_inputs_topk(op_info, device, dtype, requires_grad, **kwargs):
     def get_tensor_input(size):
         return make_tensor(size, device, dtype, requires_grad=requires_grad)
@@ -1186,8 +1185,6 @@
     inputs.append(SampleInput(get_tensor_input(()), args=(1, -1, True, True)))
 
     return inputs
-
->>>>>>> 4753100a
 
 def sample_inputs_outer(op_info, device, dtype, requires_grad, **kwargs):
     inputs = []
