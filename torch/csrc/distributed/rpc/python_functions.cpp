--- conflicted
+++ resolved
@@ -145,16 +145,7 @@
           if (future.hasError()) {
             child->setError(future.exception_ptr());
           } else {
-<<<<<<< HEAD
             const Message& message = *future.value().toCustomClass<Message>();
-            std::vector<std::reference_wrapper<const at::DataPtr>> dataPtrs;
-            dataPtrs.reserve(message.tensors().size());
-            for (const auto& tensor : message.tensors()) {
-              dataPtrs.emplace_back(tensor.storage().data_ptr());
-            }
-=======
-            const Message& message = *future->value().toCustomClass<Message>();
->>>>>>> db7b3135
 
             // toPyIValue might throw and we need to record the appropriate
             // exception.
@@ -166,7 +157,7 @@
               return;
             }
 
-            child->markCompleted(ivalue, future->dataPtrs());
+            child->markCompleted(ivalue, future.dataPtrs());
           }
         }));
     return child;
