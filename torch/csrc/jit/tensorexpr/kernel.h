#pragma once

#include <c10/util/variant.h>
#include <torch/csrc/jit/ir/ir.h>
#include <torch/csrc/jit/runtime/interpreter.h>
#include <torch/csrc/jit/tensorexpr/analysis.h>
#include <torch/csrc/jit/tensorexpr/codegen.h>
#include <torch/csrc/jit/tensorexpr/tensor.h>

namespace torch {
namespace jit {
namespace tensorexpr {

// Returns true if the TE fuser supports this conv2d.
bool conv2dIsSupported(const Node* node);
// Returns true if the TE fuser supports this matmul.
bool matmulIsSupported(const Node* node);
template <typename T>
inline std::vector<int64_t> bufferSizes(const T& t) {
  std::vector<int64_t> sizes;
  for (size_t i = 0; i < t->ndim(); i++) {
    sizes.push_back(dynamic_cast<const IntImm*>(t->dim(i))->value());
  }
  return sizes;
}
using ArgNone = c10::monostate;
using BufList = std::vector<tensorexpr::BufHandle>;
using IntList = std::vector<int64_t>;
using ArgValue = c10::variant<
    tensorexpr::BufHandle,
    tensorexpr::VarHandle,
    double,
    int64_t,
    bool,
    BufList,
    IntList,
    ArgNone>;
template <class T>
std::vector<T> convertVecArgValue(const std::vector<ArgValue>& v) {
  std::vector<T> res;
<<<<<<< HEAD
  for (size_t idx = 0; idx < v.size(); idx++) {
    res.push_back(c10::get<T>(v[idx]));
=======
  for (const auto& x : v) {
    res.push_back(c10::get<T>(x));
>>>>>>> 2b54cec7
  }
  return res;
}

enum ElementType {
  kAllTypes = 0,
  kIntegralTypes = 1 << 0,
  kFloatingPointTypes = 1 << 1,
  kBoolType = 1 << 2,
  kComplexTypes = 1 << 3,
  kQintTypes = 1 << 4,
  kNonComplexOrQintTypes = kIntegralTypes | kBoolType | kFloatingPointTypes,
};

TORCH_API Tensor* computeOperandValue(
    c10::Symbol op,
    const std::vector<ArgValue>& inputs,
    const std::vector<ExprHandle>& outputShape,
    const c10::optional<ScalarType>& outputType);

class TORCH_API TensorExprKernel {
  struct ConstantDescr {
    const Buf* buf;
    void* ptr;
  };

 public:
  explicit TensorExprKernel(const std::shared_ptr<Graph>& subgraph);

  void run(Stack& stack);
  void runFast(
      const std::vector<void*>& inputs,
      const std::vector<void*>& outputs);

  void fallback(Stack& stack) {
    InterpreterState(code_).run(stack);
  }

  Stmt* getCodeGenStmt();

  std::string getCodeText(const std::string& attr = "") {
    return codegen_->getCodeText(attr);
  }

  const std::shared_ptr<Graph> graph() {
    return graph_;
  }

 private:
  enum BackendType {
    kUninitialized,
    kSimpleIREval,
    kLLVMCodeGen,
    kCudaCodeGen,
    kBlockCodeGen,
  };

  void compile();
  void genInputDebugNames();

  void runKernel(Stack& stack);

  std::vector<DimArg> dimsFromSizes(const std::vector<ExprHandle>& sizes);
  std::vector<ExprHandle> sizesForValue(const torch::jit::Value* v);
  std::vector<ExprHandle> inferSizesForValue(const torch::jit::Value* v);
  std::vector<ExprHandle> sizesFromVaryingShape(
      const c10::VaryingShape<int64_t>& shape);

  // These functions broadcast shape and also store a `hasBroadcast_` variable.
  std::vector<ExprHandle> broadcastShapesMut(
      const std::vector<ExprHandle>& a,
      const std::vector<ExprHandle>& b);
  std::vector<ExprHandle> broadcastShapesMut(
      std::vector<std::vector<ExprHandle>> shapes);

  ExprHandle chunk(
      const Buf* b,
      size_t chunkIdx,
      int64_t dim,
      int64_t chunks,
      const std::vector<ExprHandle>& axes);

  ArgValue toArg(const torch::jit::Value* v) const;
  ExprHandle constant(const torch::jit::Value* v);

  ExprHandle tensorOrConstant(
      const torch::jit::Value* v,
      const std::vector<ExprHandle>& axes);


  Tensor* computeConv2d(const torch::jit::Value* v);

  Tensor* computeValue(const torch::jit::Value* v);

  void bindConstant(const torch::jit::Value* v);

  Stmt* transformLoops(BackendType backendType, Stmt* st);

  std::string getCodeGenName(BackendType backendType);

  std::vector<CodeGen::CallArg> prepareRunArgs(
      const at::ArrayRef<IValue>& inputs,
      std::vector<at::Tensor>& outputs);
  BackendType inferBackendTypeFromDevice(at::Device device);

  Tensor* bindInput(const torch::jit::Value* input);

  Tensor* convertOutputToCorrectStrides(torch::jit::Value* v);

  // Captures the information for reduction operation nodes.
  struct ReductionInfo {
    std::vector<DimArg> reductionDims;
    std::vector<DimArg> outputDims;
    std::vector<size_t> axes;
    bool keepdim;
    c10::optional<Dtype> dtype;
  };

 private:
  struct UnpackedTensorOptions {
    c10::optional<c10::ScalarType> dtype;
    c10::optional<c10::Layout> layout;
    c10::optional<c10::Device> device;
    c10::optional<bool> pinned_memory;

    UnpackedTensorOptions(const c10::TensorOptions& opts)
        : dtype(optTypeMetaToScalarType(opts.dtype_opt())),
          layout(opts.layout_opt()),
          device(opts.device_opt()),
          pinned_memory(opts.pinned_memory_opt()) {}
  };

  int64_t nInputs_ = 0;
  std::vector<CodeGen::BufferArg> bufferArgs_;
  std::vector<std::vector<int64_t>> tensorOutputSizes_;
  std::vector<std::vector<int64_t>> tensorOutputStrides_;
  std::vector<UnpackedTensorOptions> tensorOutputTensorOptions_;
  std::unordered_set<const Buf*> bufOutputs_;
  std::unordered_map<const torch::jit::Value*, const Buf*> bufs_;
  std::unordered_map<const torch::jit::Value*, VarHandle> scalars_;
  std::unordered_map<const torch::jit::Value*, std::string> input_name_map_;
  std::unique_ptr<CodeGen> codegen_;
  at::Device device_ = at::kCPU;
  KernelArena kernelArena_;
  std::shared_ptr<Graph> graph_;
  Code code_;
  bool allow_fallback_{false};
  bool use_fallback_{false};
  bool hasRandom_{false};
  bool hasBroadcast_{false};
  std::unordered_map<const torch::jit::Value*, std::vector<ExprHandle>>
      known_sizes_;

  std::vector<at::Tensor> unpacked_constant_tensors_;
  std::vector<ConstantDescr> constants_;
};

TORCH_API int& getTECudaPointwiseLoopLevels();
TORCH_API int& getTECudaPointwiseBlockCount();
TORCH_API int& getTECudaPointwiseBlockSize();
TORCH_API bool& getTEGenerateBlockCode();
TORCH_API bool& getTEMustUseLLVMOnCPU();
TORCH_API bool fallbackAllowed();
TORCH_API bool setFallbackAllowed(bool value);
TORCH_API bool& getCatWoConditionals();

TORCH_API c10::optional<at::Device> pickDeviceType(
    const at::ArrayRef<torch::jit::Value*>& inputs);

} // namespace tensorexpr
} // namespace jit
} // namespace torch<|MERGE_RESOLUTION|>--- conflicted
+++ resolved
@@ -38,13 +38,8 @@
 template <class T>
 std::vector<T> convertVecArgValue(const std::vector<ArgValue>& v) {
   std::vector<T> res;
-<<<<<<< HEAD
-  for (size_t idx = 0; idx < v.size(); idx++) {
-    res.push_back(c10::get<T>(v[idx]));
-=======
   for (const auto& x : v) {
     res.push_back(c10::get<T>(x));
->>>>>>> 2b54cec7
   }
   return res;
 }
