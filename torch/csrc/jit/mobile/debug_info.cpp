#include <torch/csrc/jit/frontend/source_range.h>
#include <torch/csrc/jit/mobile/debug_info.h>
#include <torch/csrc/jit/serialization/callstack_debug_info_serialization.h>
#include <torch/csrc/jit/serialization/source_range_serialization.h>

#include <ATen/core/ivalue.h>
#include <torch/csrc/jit/serialization/pickle.h>

#include <c10/util/string_view.h>

namespace torch {
namespace jit {

namespace {

// This function construct stacktrace with module hierarchy
// Module hierarchy will contain information about where in the
// module hierarchy this source is. For example if conv2d op
// exist in hierarcy A->B->C->Conv2d with type annotations of
// A -> TopM, B->MyModule, C->SomeModule, then module hierarchy
// will be TopM(A).MyModule(B).SomeModule(C).Conv2d(conv)
// Source level stack information will be from model source code.
std::pair<std::vector<StackEntry>, std::string> getStackTraceWithModuleHierarchy(
    const DebugInfoPair& source_callstack) {
  constexpr size_t kSourceRange = 1;
  constexpr size_t kModuleInstanceInfo = 2;
  std::vector<StackEntry> entries;

  const SourceRange& range = source_callstack.first;
  InlinedCallStackPtr callstack_ptr = source_callstack.second;
<<<<<<< HEAD
  std::string module_info;
  if (!callstack_ptr) {
    // If not cs then top level node
    entries.emplace_back(StackEntry{"FunctionName_UNKNOWN", range});
    return {std::move(entries), std::move(module_info)};
=======
  std::string module_info =
      root_scope_string + "(" + top_module_type_name + ")";
  std::ostringstream ss;
  if (!callstack_ptr) {
    // If not cs then top level node
    entries.emplace_back(StackEntry{"FunctionName_UNKNOWN", range});
>>>>>>> bb17534b
  } else {
    for (const auto& element : callstack_ptr->vec()) {
      const auto& opt_module_instance_info =
          std::get<kModuleInstanceInfo>(element);
      if (opt_module_instance_info.has_value()) {
        const auto& module_instance_info = opt_module_instance_info.value();
        if (module_instance_info.class_type()) {
          const auto& class_type = module_instance_info.class_type();
          const auto& instance_name = module_instance_info.instance_name();
          auto type_name = class_type->name()->qualifiedName();
          type_name = type_name.substr(type_name.find_last_of('.') + 1);
          module_info.append(".")
              .append(instance_name)
              .append("(")
              .append(type_name)
              .append(")");
        } else if (!module_instance_info.instance_name().empty()) {
          module_info += "." + module_instance_info.instance_name();
        } else {
          const auto& instance_name = module_instance_info.instance_name();
          module_info += ".(UNKNOWN_INSTANCE(UNKNOWN_TYPE)";
        }
      } else {
        module_info += ".(UNKNOWN_INSTANCE(UNKNOWN_TYPE)";
      }
      // Now add source range info to stack
      // When we serialize function names, those can be added here.
      // TODO: Add function name separately
      entries.emplace_back(
          StackEntry{"FunctionName_UNKNOWN", std::get<kSourceRange>(element)});
    }
    entries.emplace_back(StackEntry{"FunctionName_UNKNOWN", range});
<<<<<<< HEAD
    return {std::move(entries), std::move(module_info)};
  }
}

std::pair<std::string, std::string> getStackTraceWithModuleHierarchy(
    const std::vector<DebugInfoPair>& source_callstacks,
    const std::string& root_scope_string,
    const std::string& top_module_type_name) {
  std::string stack_trace;
  std::vector<StackEntry> stack_entries;
  std::string module_info =
      root_scope_string + "(" + top_module_type_name + ")";
  for (const auto& debug_info : source_callstacks) {
    auto debug_info_pair = getStackTraceWithModuleHierarchy(debug_info);
    auto entries = std::move(debug_info_pair.first);
    stack_entries.insert(stack_entries.end(), entries.begin(), entries.end());
    module_info += debug_info_pair.second;
  }
  std::ostringstream ss;
  format_stack_trace(ss, stack_entries);
  stack_trace = "Module hierarchy:" + module_info + "\n" + ss.str();
  return {std::move(stack_trace), std::move(module_info)};
=======
  }
  ss << "Module hierarchy:" << module_info << "\n";
  format_stack_trace(ss, entries);
  return {ss.str(), std::move(module_info)};
>>>>>>> bb17534b
}

} // namespace

MobileDebugTable::MobileDebugTable(
    std::unique_ptr<caffe2::serialize::PyTorchStreamReader>& reader,
    const std::shared_ptr<CompilationUnit>& cu) {
  ska::flat_hash_map<int64_t, SourceRange> source_range_map;
  const std::vector<std::string>& record_names = reader->getAllRecords();
  const c10::string_view suffix(".debug_pkl");
  for (const auto& record_name : record_names) {
    if (c10::string_view(record_name).ends_with(suffix)) {
      at::DataPtr debug_data;
      size_t debug_size{0};
      std::tie(debug_data, debug_size) = reader->getRecord(record_name);
      auto ivalues =
          jit::unpickle(
              reinterpret_cast<const char*>(debug_data.get()), debug_size)
              .toTuple()
              ->elements();
      SourceRangeDeserializer deserializer;
      for (auto& val : ivalues) {
        auto tup_elems = val.toTuple()->elements();
        // For BC we decode only tuples with 3 elements
        // assuming it contains
        // byte_offset, debug_handle (=source range tag), source range
        if (tup_elems.size() == 3) {
          int64_t debug_handle = tup_elems[kSourceRangeTagIndex].toInt();
          auto source_range =
              deserializer.deserialize(tup_elems[kSourceRangeIndex]);
          source_range_map.emplace(debug_handle, std::move(source_range));
        }
      }
    }
  }
  const std::string callstack_debug_file("callstack_debug_map.pkl");
  if (reader->hasRecord("callstack_debug_map.pkl")) {
    at::DataPtr callstack_data;
    size_t callstack_data_size{0};
    std::tie(callstack_data, callstack_data_size) =
        reader->getRecord(callstack_debug_file);
    CallStackDebugInfoUnpickler unpickler;
    callstack_ptr_map_ = unpickler.unpickle(
        std::move(callstack_data), callstack_data_size, source_range_map, cu);
  }
  auto cs = callstack_ptr_map_[2];
}

std::string MobileDebugTable::getModuleHierarchyInfo(
    const int64_t debug_handle,
    const std::string& top_module_type_name) const {
  const auto it = callstack_ptr_map_.find(debug_handle);
  if (it == callstack_ptr_map_.end()) {
    return "Module info for handle, " + std::to_string(debug_handle) +
        ", not found.";
  }
  return (getStackTraceWithModuleHierarchy(
              {it->second}, "top", top_module_type_name))
      .second;
}

std::string MobileDebugTable::getModuleHierarchyInfo(
    const std::vector<int64_t>& debug_handles,
    const std::string& top_module_type_name) const {
  return getSourceDebugModuleHierarchyInfo(debug_handles, top_module_type_name)
      .second;
}

std::string MobileDebugTable::getSourceDebugString(
    const int64_t debug_handle,
    const std::string& top_module_type_name) const {
  const auto it = callstack_ptr_map_.find(debug_handle);
  if (it == callstack_ptr_map_.end()) {
    return "Debug info for handle, " + std::to_string(debug_handle) +
        ", not found.";
  }
  return (getStackTraceWithModuleHierarchy(
              {it->second}, "top", top_module_type_name))
      .first;
}

std::string MobileDebugTable::getSourceDebugString(
    const std::vector<int64_t>& debug_handles,
    const std::string& top_module_type_name) const {
  return getSourceDebugModuleHierarchyInfo(debug_handles, top_module_type_name)
      .first;
}

std::pair<std::string, std::string> MobileDebugTable::
    getSourceDebugModuleHierarchyInfo(
        const std::vector<int64_t>& debug_handles,
        const std::string& top_module_type_name) const {
  std::vector<DebugInfoPair> debug_infos;
  bool debug_handle_not_found{false};
  for (auto it = debug_handles.rbegin(); it != debug_handles.rend(); ++it) {
    auto debug_handle = *it;
    const auto cs_it = callstack_ptr_map_.find(debug_handle);
    if (cs_it == callstack_ptr_map_.end()) {
      debug_handle_not_found = true;
      break;
    }
    debug_infos.emplace_back(cs_it->second);
  }
  if (debug_handle_not_found) {
    std::string debug_handles_string = "debug_handles:{";
    for (const auto debug_handle : debug_handles) {
      debug_handles_string += std::to_string(debug_handle);
    }
    debug_handles_string += "}";
    debug_handles_string =
        "Debug info for handles, " + debug_handles_string + ", not found.";
    return {debug_handles_string, debug_handles_string};
  }
  return (getStackTraceWithModuleHierarchy(
      debug_infos, "top", top_module_type_name));
}

} // namespace jit
} // namespace torch<|MERGE_RESOLUTION|>--- conflicted
+++ resolved
@@ -28,20 +28,11 @@
 
   const SourceRange& range = source_callstack.first;
   InlinedCallStackPtr callstack_ptr = source_callstack.second;
-<<<<<<< HEAD
   std::string module_info;
   if (!callstack_ptr) {
     // If not cs then top level node
     entries.emplace_back(StackEntry{"FunctionName_UNKNOWN", range});
     return {std::move(entries), std::move(module_info)};
-=======
-  std::string module_info =
-      root_scope_string + "(" + top_module_type_name + ")";
-  std::ostringstream ss;
-  if (!callstack_ptr) {
-    // If not cs then top level node
-    entries.emplace_back(StackEntry{"FunctionName_UNKNOWN", range});
->>>>>>> bb17534b
   } else {
     for (const auto& element : callstack_ptr->vec()) {
       const auto& opt_module_instance_info =
@@ -74,7 +65,6 @@
           StackEntry{"FunctionName_UNKNOWN", std::get<kSourceRange>(element)});
     }
     entries.emplace_back(StackEntry{"FunctionName_UNKNOWN", range});
-<<<<<<< HEAD
     return {std::move(entries), std::move(module_info)};
   }
 }
@@ -83,7 +73,6 @@
     const std::vector<DebugInfoPair>& source_callstacks,
     const std::string& root_scope_string,
     const std::string& top_module_type_name) {
-  std::string stack_trace;
   std::vector<StackEntry> stack_entries;
   std::string module_info =
       root_scope_string + "(" + top_module_type_name + ")";
@@ -94,15 +83,9 @@
     module_info += debug_info_pair.second;
   }
   std::ostringstream ss;
+  ss << "Module hierarchy:" << module_info << "\n";
   format_stack_trace(ss, stack_entries);
-  stack_trace = "Module hierarchy:" + module_info + "\n" + ss.str();
-  return {std::move(stack_trace), std::move(module_info)};
-=======
-  }
-  ss << "Module hierarchy:" << module_info << "\n";
-  format_stack_trace(ss, entries);
   return {ss.str(), std::move(module_info)};
->>>>>>> bb17534b
 }
 
 } // namespace
