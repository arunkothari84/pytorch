--- conflicted
+++ resolved
@@ -118,12 +118,22 @@
     def lower(self) -> str:
         return str(self).lower()
 
+    def is_autograd_key(self) -> bool:
+        return 'Autograd' in str(self)
+
     @staticmethod
     def parse(value: str) -> 'DispatchKey':
         for k, v in DispatchKey.__members__.items():
             if k == value:
                 return v
         raise AssertionError(f'unknown dispatch key {value}')
+
+    @staticmethod
+    def try_parse(value: str) -> Optional['DispatchKey']:
+        try:
+            return DispatchKey.parse(value)
+        except AssertionError:
+            return None
 
 STRUCTURED_DISPATCH_KEYS = {DispatchKey.CUDA, DispatchKey.CPU}
 
@@ -364,7 +374,7 @@
         # Why is 'structured' included? External backends (e.g. XLA) opt into which ops are structured
         # independently of which in-tree ops are structured
         backend_metadata = {k: {func.name: BackendMetadata(
-            kernel=v, structured=structured and is_structured_dispatch_key(k), external=False)} for k, v in dispatch.items()}
+            kernel=v, structured=structured and is_structured_dispatch_key(k))} for k, v in dispatch.items()}
 
         # don't care if it exists or not; make it easier to use this function
         # with other yaml parsers that aren't setting __line__ in the dict
@@ -397,6 +407,7 @@
             has_composite_implicit_autograd_kernel=has_composite_implicit_autograd_kernel,
             has_composite_explicit_autograd_kernel=has_composite_explicit_autograd_kernel,
         ), backend_metadata
+
 
     def validate_unstructured(self) -> None:
         # TODO: probably better to accumulate these errors and report them all
@@ -437,22 +448,14 @@
         assert len(invalid_args) == 0, f'Invalid cpp_no_default_args: {invalid_args}'
         if self.structured_inherits is not None:
             assert self.structured, "structured_inherits must also imply structured: True"
-<<<<<<< HEAD
-
-    @property
-    def has_composite_kernel(self) -> bool:
-        return self.has_composite_implicit_autograd_kernel or self.has_composite_explicit_autograd_kernel
-=======
-        if self.structured_delegate is not None:
-            for k in STRUCTURED_DISPATCH_KEYS:
-                assert k not in self.dispatch, \
-                    f"if structured_delegate, then must not have {k} in dispatch dictionary " \
-                    "(it is delegated!)"
         if str(self.func.name).startswith('_foreach'):
             assert self.device_check == DeviceCheckType.NoCheck, \
                 "foreach kernels fall back to slow path when tensor are on different devices, " \
                 "device_check not allowed to be enabled"
->>>>>>> c0b44990
+
+    @property
+    def has_composite_kernel(self) -> bool:
+        return self.has_composite_implicit_autograd_kernel or self.has_composite_explicit_autograd_kernel
 
 SchemaKind = Enum('SchemaKind', ('functional', 'inplace', 'out'))
 
@@ -592,8 +595,7 @@
     # in native_functions.yaml.
     # However, external backends like XLA can indendently toggle which ops are structured.
     structured: bool
-    # Whether or not this op is an in-tree (e.g. CPU/CUDA) or out-of-tree backend (e.g. XLA)
-    external: bool
+    #
 
 
 # The BackendIndex encodes per-operator information that is potentially different
@@ -608,6 +610,9 @@
     # Mainly important for structured kernels, this determines which variant in the operator group is used to implement the others.
     # All in-tree ops use out kernels, while XLA uses functional kernels.
     use_out_as_primary: bool
+    # Whether the backend is in-tree (CPU/CUDA) or out-of-tree (XLA)
+    external: bool
+    # Other backend-specific information that is on a per-operator basis
     index: Dict['OperatorName', BackendMetadata]
 
     @staticmethod
@@ -627,13 +632,8 @@
             return g.functional
 
     def has_backend(self, g: Union[NativeFunction, NativeFunctionsGroup]) -> bool:
-        if isinstance(g, NativeFunction):
-            f = g
-        elif isinstance(g, NativeFunctionsGroup):
-            f = self.primary(g)
-        else:
-            assert_never(f)
-        return f.func.name in self.index
+        m = self.get(g)
+        return m is not None
 
 
     def get(self, g: Union[NativeFunction, NativeFunctionsGroup]) -> Optional[BackendMetadata]:
@@ -646,35 +646,6 @@
         if f.func.name not in self.index:
             return None
         return self.index[f.func.name]
-
-    def kernel(self, f: NativeFunction) -> Optional[str]:
-        m = self.get(f)
-        if m is None:
-            return None
-        return m.kernel
-
-    def structured(self, f: Union[NativeFunction, NativeFunctionsGroup]) -> Optional[bool]:
-        if isinstance(f, NativeFunction):
-            m = self.get(f)
-        elif isinstance(f, NativeFunctionsGroup):
-            m = self.get(self.primary(f))
-        else:
-            assert_never(f)
-
-        if m is None:
-            return None
-        return m.structured
-
-    def is_external(self, f: Union[NativeFunction, NativeFunctionsGroup]) -> Optional[bool]:
-        if isinstance(f, NativeFunction):
-            m = self.get(f)
-        elif isinstance(f, NativeFunctionsGroup):
-            m = self.get(self.primary(f))
-        else:
-            assert_never(f)
-        if m is None:
-            return None
-        return m.external
 
 
 # The function schema is undoubtedly the most important data structure
@@ -1492,7 +1463,6 @@
         else:
             return f"{self.name}"
 
-
 # Helper functions for parsing argument lists (both inputs and returns)
 
 def parse_returns(return_decl: str) -> Tuple[Return, ...]:
